--- conflicted
+++ resolved
@@ -7,7 +7,6 @@
 import pandas as pd
 import tables
 from astropy import units as u
-<<<<<<< HEAD
 from astropy.coordinates import (
     AltAz,
     Angle,
@@ -16,12 +15,8 @@
     SkyOffsetFrame,
     angular_separation,
 )
-=======
-from astropy.coordinates import AltAz, EarthLocation, SkyCoord, angular_separation
-from astropy.coordinates.builtin_frames import SkyOffsetFrame
 from astropy.io import fits
 from astropy.table import QTable
->>>>>>> 34dd298f
 from astropy.time import Time
 from ctapipe.coordinates import TelescopeFrame
 from magicctapipe import __version__
@@ -33,13 +28,10 @@
     "calculate_mean_direction",
     "transform_altaz_to_radec",
     "get_dl2_mean",
-<<<<<<< HEAD
     "get_off_regions",
     "get_stereo_events",
     "save_pandas_to_table",
-=======
     "create_gh_cuts_hdu",
->>>>>>> 34dd298f
 ]
 
 logger = logging.getLogger(__name__)
@@ -457,7 +449,6 @@
 
         off_coords[i_off] = off_coord.transform_to("icrs")
 
-<<<<<<< HEAD
     return off_coords
 
 
@@ -556,8 +547,6 @@
 
     with tables.open_file(output_file, mode=mode) as f_out:
         f_out.create_table(group_name, table_name, createparents=True, obj=event_table)
-=======
-    return dl2_mean
 
 
 def create_gh_cuts_hdu(
@@ -609,5 +598,4 @@
 
     hdu_gh_cuts = fits.BinTableHDU(gh_cuts_table, header=header, name=extname)
 
-    return hdu_gh_cuts
->>>>>>> 34dd298f
+    return hdu_gh_cuts