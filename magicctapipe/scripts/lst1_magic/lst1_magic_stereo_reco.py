#!/usr/bin/env python
# coding: utf-8

"""
Author: Yoshiki Ohtani (ICRR, ohtani@icrr.u-tokyo.ac.jp)

This script reconstructs the stereo parameters of the events containing more than one telescope information.
The event cuts specified in a configuration file are applied to events before the reconstruction.
When an input file is "real" data containing LST-1 and MAGIC events, the script checks the angular distance
of the LST-1 and MAGIC pointing directions. Then, if the distance is more than 0.1 degree, it stops the process
to avoid the reconstruction of mis-pointing data. For example, the event coincidence can happen even though
wobble offsets are different between the two systems.

Usage:
$ python lst1_magic_stereo_reco.py
--input-file ./data/dl1_coincidence/dl1_LST-1_MAGIC.Run03265.0040.h5
--output-dir ./data/dl1_stereo
--config-file ./config.yaml
"""

import re
import sys
import time
import yaml
import logging
import argparse
import numpy as np
import pandas as pd
from pathlib import Path
from astropy import units as u
from astropy.coordinates import (
    Angle,
    SkyCoord,
    angular_separation,
)
from ctapipe.reco import HillasReconstructor
from ctapipe.containers import (
    ArrayEventContainer,
    ImageParametersContainer,
    CameraHillasParametersContainer,
)
from ctapipe.instrument import SubarrayDescription
from magicctapipe.utils import (
    calc_impact,
    calc_mean_direction,
    check_tel_combination,
    save_pandas_to_table,
)

logger = logging.getLogger(__name__)
logger.addHandler(logging.StreamHandler())
logger.setLevel(logging.INFO)

tel_id_lst = 1

theta_uplim = u.Quantity(0.1, u.deg)

__all__ = [
    'stereo_reco',
]


<<<<<<< HEAD
def calc_tel_mean_pointing(data):
    """
    Calculates the mean of the telescope pointing directions.

    Parameters
    ----------
    data: pandas.core.frame.DataFrame
        Pandas data frame containing the telescope pointing directions

    Returns
    -------
    pointing: pandas.core.frame.DataFrame
        Pandas data frame containing the mean of the pointing directions
    """

    x_coords = np.cos(data['pointing_alt']) * np.cos(data['pointing_az'])
    y_coords = np.cos(data['pointing_alt']) * np.sin(data['pointing_az'])
    z_coords = np.sin(data['pointing_alt'])

    x_coords_mean = x_coords.groupby(['obs_id', 'event_id']).mean()
    y_coords_mean = y_coords.groupby(['obs_id', 'event_id']).mean()
    z_coords_mean = z_coords.groupby(['obs_id', 'event_id']).mean()

    coord_mean = SkyCoord(
        x=x_coords_mean.to_numpy(),
        y=y_coords_mean.to_numpy(),
        z=z_coords_mean.to_numpy(),
        representation_type='cartesian',
    )

    pointing = pd.DataFrame(
        data={'pointing_alt_mean': coord_mean.spherical.lat.to(u.rad).value,
              'pointing_az_mean': coord_mean.spherical.lon.to(u.rad).value},
        index=data.groupby(['obs_id', 'event_id']).mean().index,
    )

    return pointing


=======
>>>>>>> d5dbecc3
def check_angular_distance(input_data, theta_uplim):
    """
    Check the angular distance of the LST-1 and MAGIC
    pointing directions and stop the process if it is
    larger than the upper limit.

    Parameters
    ----------
    data: pandas.core.frame.DataFrame
        Pandas data frame containing LST-1 and MAGIC events
    theta_uplim: astropy.units.quantity.Quantity
        Upper limit of the angular distance
    """

    df_lst = input_data.query('tel_id == 1')
    obs_ids_joint = df_lst.index.get_level_values('obs_id').tolist()
    event_ids_joint = df_lst.index.get_level_values('event_id').tolist()

    multi_indices = pd.MultiIndex.from_arrays(
        [obs_ids_joint, event_ids_joint], names=['obs_id', 'event_id'],
    )

    df_magic = input_data.query('tel_id == [2, 3]')
    df_magic.reset_index(level='tel_id', inplace=True)
    df_magic = df_magic.loc[multi_indices]

    az_magic_mean, alt_magic_mean = calc_mean_direction(
        lon=df_magic['pointing_az'], lat=df_magic['pointing_alt'],
    )

    theta = angular_separation(
        lon1=u.Quantity(df_lst['pointing_az'].to_numpy(), u.rad),
        lat1=u.Quantity(df_lst['pointing_alt'].to_numpy(), u.rad),
<<<<<<< HEAD
        lon2=u.Quantity(df_magic_pointing['pointing_az_mean'].to_numpy(), u.rad),
        lat2=u.Quantity(df_magic_pointing['pointing_alt_mean'].to_numpy(), u.rad),
=======
        lon2=az_magic_mean.to(u.rad),
        lat2=alt_magic_mean.to(u.rad),
>>>>>>> d5dbecc3
    )

    n_events_sep = np.sum(theta > theta_uplim)

    if n_events_sep > 0:
        logger.info(f'--> The pointing directions are separated by more than {theta_uplim.value} degree. ' \
                    'The input data would be taken by different wobble offsets. Please check the data carefully. Exiting.\n')
        sys.exit()

    else:
        angle_max = np.max(theta.to(u.arcmin).value)
        logger.info(f'--> Maximum angular distance is {angle_max:.3f} arcmin. Continue.')


def stereo_reco(input_file, output_dir, config):
    """
    Reconstruct the stereo parameters of the events
    containing more than one telescope information.

    Parameters
    ----------
    input_file: str
        Path to an input DL1 data file
    output_dir: str
        Path to a directory where to save an output DL1-stereo data file
    config: dict
        Configuration for the LST-1 + MAGIC analysis
    """

    logger.info('\nLoading the input file:')
    logger.info(input_file)

    input_data = pd.read_hdf(input_file, key='events/parameters')
    input_data.set_index(['obs_id', 'event_id', 'tel_id'], inplace=True)
    input_data.sort_index(inplace=True)

    input_data['multiplicity'] = input_data.groupby(['obs_id', 'event_id']).size()
    input_data.query('multiplicity > 1', inplace=True)

    n_events = len(input_data.groupby(['obs_id', 'event_id']).size())
    logger.info(f'--> {n_events} stereo events')

    is_simulation = ('true_energy' in input_data.columns)

    # Read the subarray description:
    subarray = SubarrayDescription.from_hdf(input_file)
    tel_positions = subarray.positions

    logger.info('\nSubarray configuration:')
    for tel_id in subarray.tel.keys():
        logger.info(f'Telescope {tel_id}: {subarray.tel[tel_id].name}, position = {tel_positions[tel_id]}')

    # Apply the cuts before the reconstruction:
    event_cuts = config['stereo_reco']['event_cuts']

    logger.info('\nApplying the following event cuts:')
    logger.info(event_cuts)

    input_data.query(event_cuts, inplace=True)
    input_data['multiplicity'] = input_data.groupby(['obs_id', 'event_id']).size()
    input_data.query('multiplicity > 1', inplace=True)

    combo_types = check_tel_combination(input_data)

    if is_simulation:
        input_data = input_data.join(combo_types)
    else:
        input_data.update(combo_types)

    # Check the angular distance of the pointing directions:
    telescope_ids = np.unique(input_data.index.get_level_values('tel_id'))

    if not is_simulation and (tel_id_lst in telescope_ids):
        logger.info('\nChecking the angular distance of the LST-1 and MAGIC pointing directions...')
        check_angular_distance(input_data, theta_uplim)

    # Configure the reconstructor:
    hillas_reconstructor = HillasReconstructor(subarray)

    # Since the HillasReconstructor requires the ArrayEventContainer,
    # here we initialize it and set the necessary information event-by-event:
    event = ArrayEventContainer()

    az_mean, alt_mean = calc_mean_direction(
        lon=input_data['pointing_az'], lat=input_data['pointing_alt'],
    )

    multi_indices = input_data.groupby(['obs_id', 'event_id']).size().index

    observation_ids = multi_indices.get_level_values('obs_id')
    event_ids = multi_indices.get_level_values('event_id')

    # Start processing events:
    logger.info('\nReconstructing the stereo parameters...')

    for i_ev, (obs_id, ev_id) in enumerate(zip(observation_ids, event_ids)):

        if i_ev % 100 == 0:
            logger.info(f'{i_ev} events')

        df_ev = input_data.query(f'(obs_id == {obs_id}) & (event_id == {ev_id})')

<<<<<<< HEAD
        event.pointing.array_altitude = u.Quantity(df_ev['pointing_alt_mean'].iloc[0], u.rad)
        event.pointing.array_azimuth = u.Quantity(df_ev['pointing_az_mean'].iloc[0], u.rad)
=======
        event.pointing.array_altitude = alt_mean[i_ev]
        event.pointing.array_azimuth = az_mean[i_ev]
>>>>>>> d5dbecc3

        telescope_ids = df_ev.index.get_level_values('tel_id')

        for tel_id in telescope_ids:

            df_tel = df_ev.query(f'tel_id == {tel_id}')

            event.pointing.tel[tel_id].altitude = u.Quantity(df_tel['pointing_alt'].iloc[0], u.rad)
            event.pointing.tel[tel_id].azimuth = u.Quantity(df_tel['pointing_az'].iloc[0], u.rad)

            hillas_params = CameraHillasParametersContainer(
                intensity=float(df_tel['intensity'].iloc[0]),
                x=u.Quantity(df_tel['x'].iloc[0], u.m),
                y=u.Quantity(df_tel['y'].iloc[0], u.m),
                r=u.Quantity(df_tel['r'].iloc[0], u.m),
                phi=Angle(df_tel['phi'].iloc[0], u.deg),
                length=u.Quantity(df_tel['length'].iloc[0], u.m),
                width=u.Quantity(df_tel['width'].iloc[0], u.m),
                psi=Angle(df_tel['psi'].iloc[0], u.deg),
                skewness=float(df_tel['skewness'].iloc[0]),
                kurtosis=float(df_tel['kurtosis'].iloc[0]),
            )

            event.dl1.tel[tel_id].parameters = ImageParametersContainer(hillas=hillas_params)

        # Reconstruct the stereo parameters:
        hillas_reconstructor(event)
        stereo_params = event.dl2.stereo.geometry['HillasReconstructor']

        if stereo_params.az < 0:
            stereo_params.az += u.Quantity(360, u.deg)

        for tel_id in telescope_ids:

            # Calculate the impact parameter:
            impact = calc_impact(
                core_x=stereo_params.core_x,
                core_y=stereo_params.core_y,
                az=stereo_params.az,
                alt=stereo_params.alt,
                tel_pos_x=tel_positions[tel_id][0],
                tel_pos_y=tel_positions[tel_id][1],
                tel_pos_z=tel_positions[tel_id][2],
            )

            # Set the stereo parameters:
            input_data.loc[(obs_id, ev_id, tel_id), 'h_max'] = stereo_params.h_max.to(u.m).value
            input_data.loc[(obs_id, ev_id, tel_id), 'alt'] = stereo_params.alt.to(u.deg).value
            input_data.loc[(obs_id, ev_id, tel_id), 'alt_uncert'] = stereo_params.alt_uncert.to(u.deg).value
            input_data.loc[(obs_id, ev_id, tel_id), 'az'] = stereo_params.az.to(u.deg).value
            input_data.loc[(obs_id, ev_id, tel_id), 'az_uncert'] = stereo_params.az_uncert.to(u.deg).value
            input_data.loc[(obs_id, ev_id, tel_id), 'core_x'] = stereo_params.core_x.to(u.m).value
            input_data.loc[(obs_id, ev_id, tel_id), 'core_y'] = stereo_params.core_y.to(u.m).value
            input_data.loc[(obs_id, ev_id, tel_id), 'impact'] = impact.to(u.m).value

    n_events_processed = i_ev + 1
    logger.info(f'{n_events_processed} events')

    # Save in an output file:
    Path(output_dir).mkdir(exist_ok=True, parents=True)

    base_name = Path(input_file).resolve().name
    regex = r'dl1_(\S+)\.h5'

    parser = re.findall(regex, base_name)[0]
    output_file = f'{output_dir}/dl1_stereo_{parser}.h5'

    input_data.reset_index(inplace=True)
    save_pandas_to_table(input_data, output_file, '/events', 'parameters')

    subarray.to_hdf(output_file)

    if is_simulation:
        sim_config = pd.read_hdf(input_file, 'simulation/config')
        save_pandas_to_table(sim_config, output_file, '/simulation', 'config')

    logger.info('\nOutput file:')
    logger.info(output_file)


def main():

    start_time = time.time()

    parser = argparse.ArgumentParser()

    parser.add_argument(
        '--input-file', '-i', dest='input_file', type=str, required=True,
        help='Path to an input DL1 data file.',
    )

    parser.add_argument(
        '--output-dir', '-o', dest='output_dir', type=str, default='./data',
        help='Path to a directory where to save an output DL1-stereo data file.',
    )

    parser.add_argument(
        '--config-file', '-c', dest='config_file', type=str, default='./config.yaml',
       help='Path to a yaml configuration file.',
    )

    args = parser.parse_args()

    with open(args.config_file, 'rb') as f:
        config = yaml.safe_load(f)

    # Process the input data:
    stereo_reco(args.input_file, args.output_dir, config)

    logger.info('\nDone.')

    process_time = time.time() - start_time
    logger.info(f'\nProcess time: {process_time:.0f} [sec]\n')


if __name__ == '__main__':
    main()<|MERGE_RESOLUTION|>--- conflicted
+++ resolved
@@ -60,48 +60,6 @@
 ]
 
 
-<<<<<<< HEAD
-def calc_tel_mean_pointing(data):
-    """
-    Calculates the mean of the telescope pointing directions.
-
-    Parameters
-    ----------
-    data: pandas.core.frame.DataFrame
-        Pandas data frame containing the telescope pointing directions
-
-    Returns
-    -------
-    pointing: pandas.core.frame.DataFrame
-        Pandas data frame containing the mean of the pointing directions
-    """
-
-    x_coords = np.cos(data['pointing_alt']) * np.cos(data['pointing_az'])
-    y_coords = np.cos(data['pointing_alt']) * np.sin(data['pointing_az'])
-    z_coords = np.sin(data['pointing_alt'])
-
-    x_coords_mean = x_coords.groupby(['obs_id', 'event_id']).mean()
-    y_coords_mean = y_coords.groupby(['obs_id', 'event_id']).mean()
-    z_coords_mean = z_coords.groupby(['obs_id', 'event_id']).mean()
-
-    coord_mean = SkyCoord(
-        x=x_coords_mean.to_numpy(),
-        y=y_coords_mean.to_numpy(),
-        z=z_coords_mean.to_numpy(),
-        representation_type='cartesian',
-    )
-
-    pointing = pd.DataFrame(
-        data={'pointing_alt_mean': coord_mean.spherical.lat.to(u.rad).value,
-              'pointing_az_mean': coord_mean.spherical.lon.to(u.rad).value},
-        index=data.groupby(['obs_id', 'event_id']).mean().index,
-    )
-
-    return pointing
-
-
-=======
->>>>>>> d5dbecc3
 def check_angular_distance(input_data, theta_uplim):
     """
     Check the angular distance of the LST-1 and MAGIC
@@ -135,13 +93,8 @@
     theta = angular_separation(
         lon1=u.Quantity(df_lst['pointing_az'].to_numpy(), u.rad),
         lat1=u.Quantity(df_lst['pointing_alt'].to_numpy(), u.rad),
-<<<<<<< HEAD
-        lon2=u.Quantity(df_magic_pointing['pointing_az_mean'].to_numpy(), u.rad),
-        lat2=u.Quantity(df_magic_pointing['pointing_alt_mean'].to_numpy(), u.rad),
-=======
         lon2=az_magic_mean.to(u.rad),
         lat2=alt_magic_mean.to(u.rad),
->>>>>>> d5dbecc3
     )
 
     n_events_sep = np.sum(theta > theta_uplim)
@@ -244,13 +197,8 @@
 
         df_ev = input_data.query(f'(obs_id == {obs_id}) & (event_id == {ev_id})')
 
-<<<<<<< HEAD
-        event.pointing.array_altitude = u.Quantity(df_ev['pointing_alt_mean'].iloc[0], u.rad)
-        event.pointing.array_azimuth = u.Quantity(df_ev['pointing_az_mean'].iloc[0], u.rad)
-=======
         event.pointing.array_altitude = alt_mean[i_ev]
         event.pointing.array_azimuth = az_mean[i_ev]
->>>>>>> d5dbecc3
 
         telescope_ids = df_ev.index.get_level_values('tel_id')
 
