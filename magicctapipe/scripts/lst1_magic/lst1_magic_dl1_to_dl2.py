--- conflicted
+++ resolved
@@ -167,23 +167,11 @@
                 timestamps = Time(time_sec + time_nanosec, format='unix', scale='utc')
                 input_data['timestamp'] = timestamps.value
 
-<<<<<<< HEAD
-            pointing_ra, pointing_dec = transform_to_radec(
-                alt=u.Quantity(input_data['pointing_alt'].values, u.rad),
-                az=u.Quantity(input_data['pointing_az'].values, u.rad),
-                timestamp=timestamps,
-            )
-
-            pointing_ra_mean, pointing_dec_mean = transform_to_radec(
-                alt=u.Quantity(input_data['pointing_alt_mean'].values, u.rad),
-                az=u.Quantity(input_data['pointing_az_mean'].values, u.rad),
-=======
                 input_data.drop(columns=['time_sec', 'time_nanosec'], inplace=True)
 
             pointing_ra, pointing_dec = transform_altaz_to_radec(
                 alt=u.Quantity(input_data['pointing_alt'].values, u.rad),
                 az=u.Quantity(input_data['pointing_az'].values, u.rad),
->>>>>>> d5dbecc3
                 timestamp=timestamps,
             )
 
@@ -193,21 +181,8 @@
                 timestamp=timestamps,
             )
 
-<<<<<<< HEAD
-            reco_ra_mean, reco_dec_mean = transform_to_radec(
-                alt=u.Quantity(input_data['reco_alt_mean'].values, u.deg),
-                az=u.Quantity(input_data['reco_az_mean'].values, u.deg),
-                timestamp=timestamps,
-            )
-
             input_data['pointing_ra'] = pointing_ra.to(u.deg).value
             input_data['pointing_dec'] = pointing_dec.to(u.deg).value
-            input_data['pointing_ra_mean'] = pointing_ra_mean.to(u.deg).value
-            input_data['pointing_dec_mean'] = pointing_dec_mean.to(u.deg).value
-=======
-            input_data['pointing_ra'] = pointing_ra.to(u.deg).value
-            input_data['pointing_dec'] = pointing_dec.to(u.deg).value
->>>>>>> d5dbecc3
             input_data['reco_ra'] = reco_ra.to(u.deg).value
             input_data['reco_dec'] = reco_dec.to(u.deg).value
 
