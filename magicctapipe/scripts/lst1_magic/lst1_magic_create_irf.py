#!/usr/bin/env python
# coding: utf-8

"""
This script processes MC DL2 events and creates the IRFs. It can create
two different IRF types, "POINT-LIKE" or "FULL-ENCLOSURE". The effective
area and energy dispersion HDUs are created in case of the "POINT_LIKE"
IRFs, and in addition the PSF table and background HDUs in case of the
"FULL-ENCLOSURE" IRFs.

When the input gamma MC is point-like or ring-wobble data, it creates
one FoV offset bin around the true offset, regardless of the settings in
the configuration, and creates only the "POINT-LIKE" IRFs. In case of
diffuse data, it creates FoV offset bins based on the configuration and
creates the "POINT-LIKE" IRFs if the number of FoV offset bins is only
one, or "FULL-ENCLOSURE" for the other cases. It allows us to create the
"POINT-LIKE" IRFs in case we have only diffuse test MCs.

There are four different event types with which the IRFs are created.
The "hardware" type is supposed for the hardware trigger between LST-1
and MAGIC, allowing for the events of all the telescope combinations.
The "software(_only_3tel)" types are supposed for the software
coincidence with LST-mono and MAGIC-stereo observations, allowing for
only the events triggering both M1 and M2. The "software" type allows
for the events of the any two-telescopes combinations except the
MAGIC-stereo combination. The "software_only_3tel" type allows only for
the events of the three telescopes combination. The "magic_only" type
allows only for the events of the MAGIC-stereo combination.

There are two types of gammaness and theta cuts, "global" and "dynamic".
In case of the dynamic cuts, the optimal cut satisfying a given
efficiency will be calculated for every energy bin.

Usage:
$ python lst1_magic_create_irf.py
--input-file-gamma dl2/dl2_gamma_40deg_90deg.h5
(--input-file-proton dl2/dl2_proton_40deg_90deg.h5)
(--input-file-electron dl2/dl2_electron_40deg_90deg.h5)
(--output-dir irf)
(--config-file config.yaml)
"""

import argparse
import logging
import operator
import time
from pathlib import Path

import numpy as np
import yaml
from astropy import units as u
from astropy.io import fits
from astropy.table import QTable, vstack
from magicctapipe.io import create_gh_cuts_hdu, load_mc_dl2_data_file
from pyirf.cuts import calculate_percentile_cut, evaluate_binned_cut
from pyirf.io.gadf import (
    create_aeff2d_hdu,
    create_background_2d_hdu,
    create_energy_dispersion_hdu,
    create_psf_table_hdu,
    create_rad_max_hdu,
)
from pyirf.irf import (
    background_2d,
    effective_area_per_energy,
    effective_area_per_energy_and_fov,
    energy_dispersion,
    psf_table,
)
from pyirf.spectral import (
    IRFDOC_ELECTRON_SPECTRUM,
    IRFDOC_PROTON_SPECTRUM,
    PowerLaw,
    calculate_event_weights,
)

__all__ = ["create_irf"]

logger = logging.getLogger(__name__)
logger.addHandler(logging.StreamHandler())
logger.setLevel(logging.INFO)


def create_irf(
    input_file_gamma, input_file_proton, input_file_electron, output_dir, config
):
    """
    Processes MC DL2 events and creates the IRFs.

    Parameters
    ----------
    input_file_gamma: str
        Path to an input gamma MC DL2 data file
    input_file_proton: str
        Path to an input proton MC DL2 data file
    input_file_electron: str
        Path to an input electron MC DL2 data file
    output_dir: str
        Path to a directory where to save an output IRF file
    config: dict
        Configuration for the LST-1 + MAGIC analysis

    Raises
    ------
    RuntimeError
        If the pointing direction does not match between the input MCs
    ValueError
        If the input type of gammaness or theta cut is not known
    """

    config_irf = config["create_irf"]

    quality_cuts = config_irf["quality_cuts"]
    event_type = config_irf["event_type"]
    weight_type_dl2 = config_irf["weight_type_dl2"]

    logger.info(f"\nQuality cuts: {quality_cuts}")
    logger.info(f"Event type: {event_type}")
    logger.info(f"DL2 weight type: {weight_type_dl2}")

    # Load the input gamma MC DL2 data file
    logger.info(f"\nInput gamma MC DL2 data file: {input_file_gamma}")

    event_table_gamma, pnt_gamma, sim_info_gamma = load_mc_dl2_data_file(
        input_file_gamma, quality_cuts, event_type, weight_type_dl2
    )

    is_diffuse_mc = sim_info_gamma.viewcone.to_value("deg") > 0
    logger.info(f"\nIs diffuse MC: {is_diffuse_mc}")

    if is_diffuse_mc:
        config_fov_bins = config_irf["fov_offset_bins"]

        logger.info("\nFov offset bins (linear scale):")
        for key, value in config_fov_bins.items():
            logger.info(f"\t{key}: {value}")

        fov_bins_start = u.Quantity(config_fov_bins["start"])
        fov_bins_stop = u.Quantity(config_fov_bins["stop"])

        fov_offset_bins = u.deg * np.linspace(
            start=fov_bins_start.to_value("deg").round(1),
            stop=fov_bins_stop.to_value("deg").round(1),
            num=config_fov_bins["n_edges"],
        )

    else:
        true_fov_offset = event_table_gamma["true_source_fov_offset"].to("deg")
        mean_true_fov_offset = true_fov_offset.mean().round(1)

        fov_offset_bins = mean_true_fov_offset + [-0.1, 0.1] * u.deg

        logger.info(f"\nMean true FoV offset: {mean_true_fov_offset}")
        logger.info(f"--> FoV offset bins: {fov_offset_bins}")

    # Here we decide the IRF type based on the number of FoV offset
    # bins - "POINT-LIKE" in case of 1 bin and "FULL-ENCLOSURE" in the
    # other cases. It allows for creating the "POINT-LIKE" IRFs with
    # diffuse gamma MCs by selecting a given FoV offset region.

    n_fov_offset_bins = len(fov_offset_bins) - 1
    is_point_like = n_fov_offset_bins == 1

    if is_point_like:
        logger.info("\nIRF type: POINT-LIKE")
    else:
        logger.info("\nIRF type: FULL-ENCLOSURE")

    # Check the existence of background MC data
    is_proton_mc = input_file_proton is not None
    is_electron_mc = input_file_electron is not None

    is_bkg_mc = all([is_proton_mc, is_electron_mc])
    logger.info(f"\nIs full background MCs: {is_bkg_mc}")

    if is_point_like and is_bkg_mc:
        logger.warning(
            "\nWARNING: Will skip the creation of a background model, "
            "since it is not needed for the 'POINT-LIKE' IRFs."
        )

    if (not is_point_like) and (not is_bkg_mc):
        logger.warning(
            "\nWARNING: Will skip the creation of a background model, "
            "since both or either of background MCs are missing."
        )

    event_table_bkg = QTable()

    if not is_point_like and is_bkg_mc:

        # Load the input proton MC DL2 data file
        logger.info(f"\nInput proton MC DL2 data file: {input_file_proton}")

        event_table_proton, pnt_proton, sim_info_proton = load_mc_dl2_data_file(
            input_file_proton, quality_cuts, event_type, weight_type_dl2
        )

        if any(pnt_proton != pnt_gamma):
            raise RuntimeError(
                f"Pointing direction of the proton MC {pnt_proton.tolist()} deg "
                f"does not match with that of the gamma MC {pnt_gamma.tolist()} deg."
            )

        # Load the input electron MC DL2 data file
        logger.info(f"\nInput electron MC DL2 data file: {input_file_electron}")

        event_table_electron, pnt_electron, sim_info_electron = load_mc_dl2_data_file(
            input_file_electron, quality_cuts, event_type, weight_type_dl2
        )

        if any(pnt_electron != pnt_gamma):
            raise RuntimeError(
                f"Pointing direction of the electron MC {pnt_electron.tolist()} deg "
                f"does not match with that of the gamma MC {pnt_gamma.tolist()} deg."
            )

        # Calculate event weights
        obs_time = config_irf["obs_time_irf"]
        logger.info(f"\nIRF observation time: {obs_time}")

        obs_time = u.Quantity(obs_time)

        sim_spectrum_proton = PowerLaw.from_simulation(sim_info_proton, obs_time)
        sim_spectrum_electron = PowerLaw.from_simulation(sim_info_electron, obs_time)

        event_table_proton["weight"] = calculate_event_weights(
            true_energy=event_table_proton["true_energy"],
            target_spectrum=IRFDOC_PROTON_SPECTRUM,
            simulated_spectrum=sim_spectrum_proton,
        )

        event_table_electron["weight"] = calculate_event_weights(
            true_energy=event_table_electron["true_energy"],
            target_spectrum=IRFDOC_ELECTRON_SPECTRUM,
            simulated_spectrum=sim_spectrum_electron,
        )

        # Combine the background MCs
        event_table_bkg = vstack([event_table_proton, event_table_electron])

    # Prepare for creating IRFs
    config_eng_bins = config_irf["energy_bins"]
    config_mig_bins = config_irf["migration_bins"]

    logger.info("\nEnergy bins (log space):")
    for key, value in config_eng_bins.items():
        logger.info(f"\t{key}: {value}")

    eng_bins_start = u.Quantity(config_eng_bins["start"])
    eng_bins_stop = u.Quantity(config_eng_bins["stop"])

    energy_bins = u.TeV * np.geomspace(
        start=eng_bins_start.to_value("TeV").round(3),
        stop=eng_bins_stop.to_value("TeV").round(3),
        num=config_eng_bins["n_edges"],
    )

    logger.info("\nMigration bins (log space):")
    for key, value in config_mig_bins.items():
        logger.info(f"\t{key}: {value}")

    migration_bins = np.geomspace(
        config_mig_bins["start"], config_mig_bins["stop"], config_mig_bins["n_edges"]
    )

    if not is_point_like:
        config_src_bins = config_irf["source_offset_bins"]

        logger.info("\nSource offset bins (linear space):")
        for key, value in config_src_bins.items():
            logger.info(f"\t{key}: {value}")

        src_bins_start = u.Quantity(config_src_bins["start"])
        src_bins_stop = u.Quantity(config_src_bins["stop"])

        source_offset_bins = u.deg * np.linspace(
            start=src_bins_start.to_value("deg").round(1),
            stop=src_bins_stop.to_value("deg").round(1),
            num=config_src_bins["n_edges"],
        )

        if is_bkg_mc:
            config_bkg_bins = config_irf["bkg_fov_offset_bins"]

            logger.info("\nBackground FoV offset bins (linear space):")
            for key, value in config_bkg_bins.items():
                logger.info(f"\t{key}: {value}")

            bkg_bins_start = u.Quantity(config_bkg_bins["start"])
            bkg_bins_stop = u.Quantity(config_bkg_bins["stop"])

            bkg_fov_offset_bins = u.deg * np.linspace(
                start=bkg_bins_start.to_value("deg").round(1),
                stop=bkg_bins_stop.to_value("deg").round(1),
                num=config_bkg_bins["n_edges"],
            )

    extra_header = {
        "TELESCOP": "CTA-N",
        "INSTRUME": "LST-1_MAGIC",
        "FOVALIGN": "RADEC",
        "PNT_ZD": (pnt_gamma[0], "deg"),
        "PNT_AZ": (pnt_gamma[1], "deg"),
        "EVT_TYPE": event_type,
        "DL2_WEIG": weight_type_dl2,
    }

    if quality_cuts is not None:
        extra_header["QUAL_CUT"] = quality_cuts

    if is_bkg_mc:
<<<<<<< HEAD
        extra_header["OBST_IRF"] = (obs_time.to_value("h"), "h")
=======
        extra_header["IRF_OBST"] = (irf_obs_time.to_value("h"), "h")
>>>>>>> 0c568d5c

    irf_hdus = fits.HDUList([fits.PrimaryHDU()])

    # Apply the gammaness cut
    config_gh_cuts = config_irf["gammaness"]
    cut_type_gh = config_gh_cuts.pop("cut_type")

    if cut_type_gh == "global":

        cut_value_gh = config_gh_cuts["global_cut_value"]

        logger.info("\nGlobal gammaness cut:")
        logger.info(f"\tcut_value: {cut_value_gh}")

        extra_header["GH_CUT"] = cut_value_gh
        output_suffix_gh = f"gh_glob{cut_value_gh}"

        # Apply the global gammaness cut
        mask_gh = event_table_gamma["gammaness"] > cut_value_gh
        event_table_gamma = event_table_gamma[mask_gh]

        if is_bkg_mc:
            mask_gh = event_table_bkg["gammaness"] > cut_value_gh
            event_table_bkg = event_table_bkg[mask_gh]

    elif cut_type_gh == "dynamic":

        config_gh_cuts.pop("global_cut_value", None)

        logger.info("\nDynamic gammaness cuts:")
        for key, value in config_gh_cuts.items():
            logger.info(f"\t{key}: {value}")

        gh_efficiency = config_gh_cuts["efficiency"]
        gh_cut_min = config_gh_cuts["min_cut"]
        gh_cut_max = config_gh_cuts["max_cut"]

        output_suffix_gh = f"gh_dyn{gh_efficiency}"

        extra_header["GH_EFF"] = gh_efficiency
        extra_header["GH_MIN"] = gh_cut_min
        extra_header["GH_MAX"] = gh_cut_max

        # Calculate dynamic gammaness cuts
        gh_percentile = 100 * (1 - gh_efficiency)

        cut_table_gh = calculate_percentile_cut(
            values=event_table_gamma["gammaness"],
            bin_values=event_table_gamma["reco_energy"],
            bins=energy_bins,
            fill_value=gh_cut_min,
            percentile=gh_percentile,
            min_value=gh_cut_min,
            max_value=gh_cut_max,
        )

        logger.info(f"\nGammaness-cut table:\n\n{cut_table_gh}")

        # Apply the dynamic gammaness cuts
        mask_gh = evaluate_binned_cut(
            values=event_table_gamma["gammaness"],
            bin_values=event_table_gamma["reco_energy"],
            cut_table=cut_table_gh,
            op=operator.ge,
        )

        event_table_gamma = event_table_gamma[mask_gh]

        if is_bkg_mc:
            mask_gh = evaluate_binned_cut(
                values=event_table_bkg["gammaness"],
                bin_values=event_table_bkg["reco_energy"],
                cut_table=cut_table_gh,
                op=operator.ge,
            )

            event_table_bkg = event_table_bkg[mask_gh]

        # Add one dimension for the FoV offset bin
        gh_cuts = cut_table_gh["cut"][:, np.newaxis]

        # Create a gammaness-cut HDU
        logger.info("\nCreating a gammaness-cut HDU...")

        hdu_gh_cuts = create_gh_cuts_hdu(
            gh_cuts=gh_cuts,
            reco_energy_bins=energy_bins,
            fov_offset_bins=fov_offset_bins,
            **extra_header,
        )

        irf_hdus.append(hdu_gh_cuts)

    else:
        raise ValueError(f"Unknown gammaness-cut type '{cut_type_gh}'.")

    if is_point_like:

        # Apply the theta cut
        config_theta_cuts = config_irf["theta"]
        cut_type_theta = config_theta_cuts.pop("cut_type")

        if cut_type_theta == "global":

            cut_value_theta = config_theta_cuts["global_cut_value"]

            logger.info("\nGlobal theta cut:")
            logger.info(f"\tcut_value: {cut_value_theta}")

            cut_value_theta = u.Quantity(cut_value_theta).to_value("deg")

            extra_header["RAD_MAX"] = (cut_value_theta, "deg")
            output_suffix_theta = f"theta_glob{cut_value_theta}deg"

            # Apply the global theta cut
            mask_theta = event_table_gamma["theta"].to_value("deg") < cut_value_theta
            event_table_gamma = event_table_gamma[mask_theta]

        elif cut_type_theta == "dynamic":

            config_theta_cuts.pop("global_cut_value", None)

            logger.info("\nDynamic theta cuts:")
            for key, value in config_theta_cuts.items():
                logger.info(f"\t{key}: {value}")

            theta_efficiency = config_theta_cuts["efficiency"]
            theta_cut_min = u.Quantity(config_theta_cuts["min_cut"])
            theta_cut_max = u.Quantity(config_theta_cuts["max_cut"])

            output_suffix_theta = f"theta_dyn{theta_efficiency}"

            extra_header["TH_EFF"] = theta_efficiency
            extra_header["TH_MIN"] = (theta_cut_min.to_value("deg"), "deg")
            extra_header["TH_MAX"] = (theta_cut_max.to_value("deg"), "deg")

            # Calculate dynamic theta cuts
            theta_percentile = 100 * theta_efficiency

            cut_table_theta = calculate_percentile_cut(
                values=event_table_gamma["theta"],
                bin_values=event_table_gamma["reco_energy"],
                bins=energy_bins,
                fill_value=theta_cut_max,
                percentile=theta_percentile,
                min_value=theta_cut_min,
                max_value=theta_cut_max,
            )

            logger.info(f"\nTheta-cut table:\n\n{cut_table_theta}")

            # Apply the dynamic theta cuts
            mask_theta = evaluate_binned_cut(
                values=event_table_gamma["theta"],
                bin_values=event_table_gamma["reco_energy"],
                cut_table=cut_table_theta,
                op=operator.le,
            )

            event_table_gamma = event_table_gamma[mask_theta]

            # Add one dimension for the FoV offset bin
            theta_cuts = cut_table_theta["cut"][:, np.newaxis]

            # Create a rad-max HDU
            logger.info("Creating a rad-max HDU...")

            hdu_rad_max = create_rad_max_hdu(
                rad_max=theta_cuts,
                reco_energy_bins=energy_bins,
                fov_offset_bins=fov_offset_bins,
                extname="RAD_MAX",
                **extra_header,
            )

            irf_hdus.append(hdu_rad_max)

        else:
            raise ValueError(f"Unknown theta-cut type '{cut_type_theta}'.")

    # Create an effective-area HDU
    logger.info("\nCreating an effective-area HDU...")

    with np.errstate(invalid="ignore", divide="ignore"):

        if is_diffuse_mc:
            aeff = effective_area_per_energy_and_fov(
                selected_events=event_table_gamma,
                simulation_info=sim_info_gamma,
                true_energy_bins=energy_bins,
                fov_offset_bins=fov_offset_bins,
            )

        else:
            aeff = effective_area_per_energy(
                selected_events=event_table_gamma,
                simulation_info=sim_info_gamma,
                true_energy_bins=energy_bins,
            )

            # Add one dimension for the FoV offset bin
            aeff = aeff[:, np.newaxis]

        aeff_hdu = create_aeff2d_hdu(
            effective_area=aeff,
            true_energy_bins=energy_bins,
            fov_offset_bins=fov_offset_bins,
            point_like=is_point_like,
            extname="EFFECTIVE AREA",
            **extra_header,
        )

    irf_hdus.append(aeff_hdu)

    # Create an energy-dispersion HDU
    logger.info("Creating an energy-dispersion HDU...")

    edisp = energy_dispersion(
        selected_events=event_table_gamma,
        true_energy_bins=energy_bins,
        fov_offset_bins=fov_offset_bins,
        migration_bins=migration_bins,
    )

    edisp_hdu = create_energy_dispersion_hdu(
        energy_dispersion=edisp,
        true_energy_bins=energy_bins,
        migration_bins=migration_bins,
        fov_offset_bins=fov_offset_bins,
        point_like=is_point_like,
        extname="ENERGY DISPERSION",
        **extra_header,
    )

    irf_hdus.append(edisp_hdu)

    if not is_point_like:

        # Create a PSF table HDU
        logger.info("Creating a PSF table HDU...")

        psf = psf_table(
            events=event_table_gamma,
            true_energy_bins=energy_bins,
            source_offset_bins=source_offset_bins,
            fov_offset_bins=fov_offset_bins,
        )

        psf_hdu = create_psf_table_hdu(
            psf=psf,
            true_energy_bins=energy_bins,
            source_offset_bins=source_offset_bins,
            fov_offset_bins=fov_offset_bins,
            extname="PSF",
            **extra_header,
        )

        irf_hdus.append(psf_hdu)

        if is_bkg_mc:

            # Create a background HDU
            logger.info("Creating a background HDU...")

            bkg = background_2d(
                events=event_table_bkg,
                reco_energy_bins=energy_bins,
                fov_offset_bins=bkg_fov_offset_bins,
                t_obs=obs_time,
            )

            bkg_hdu = create_background_2d_hdu(
                background_2d=bkg,
                reco_energy_bins=energy_bins,
                fov_offset_bins=bkg_fov_offset_bins,
                extname="BACKGROUND",
                **extra_header,
            )

            irf_hdus.append(bkg_hdu)

    # Save the data in an output file
    Path(output_dir).mkdir(exist_ok=True, parents=True)

    output_file = (
        f"{output_dir}/irf_zd_{pnt_gamma[0]}deg_az_{pnt_gamma[1]}deg_"
        f"{event_type}_{output_suffix_gh}_{output_suffix_theta}.fits.gz"
    )

    irf_hdus.writeto(output_file, overwrite=True)

    logger.info(f"\nOutput file: {output_file}")


def main():

    start_time = time.time()

    parser = argparse.ArgumentParser()

    parser.add_argument(
        "--input-file-gamma",
        "-g",
        dest="input_file_gamma",
        type=str,
        required=True,
        help="Path to an input gamma MC DL2 data file",
    )

    parser.add_argument(
        "--input-file-proton",
        "-p",
        dest="input_file_proton",
        type=str,
        help="Path to an input proton MC DL2 data file",
    )

    parser.add_argument(
        "--input-file-electron",
        "-e",
        dest="input_file_electron",
        type=str,
        help="Path to an input electron MC DL2 data file",
    )

    parser.add_argument(
        "--output-dir",
        "-o",
        dest="output_dir",
        type=str,
        default="./data",
        help="Path to a directory where to save an output IRF file",
    )

    parser.add_argument(
        "--config-file",
        "-c",
        dest="config_file",
        type=str,
        default="./config.yaml",
        help="Path to a configuration file",
    )

    args = parser.parse_args()

    with open(args.config_file, "rb") as f:
        config = yaml.safe_load(f)

    # Create the IRFs
    create_irf(
        input_file_gamma=args.input_file_gamma,
        input_file_proton=args.input_file_proton,
        input_file_electron=args.input_file_electron,
        output_dir=args.output_dir,
        config=config,
    )

    logger.info("\nDone.")

    process_time = time.time() - start_time
    logger.info(f"\nProcess time: {process_time:.0f} [sec]\n")


if __name__ == "__main__":
    main()<|MERGE_RESOLUTION|>--- conflicted
+++ resolved
@@ -310,11 +310,7 @@
         extra_header["QUAL_CUT"] = quality_cuts
 
     if is_bkg_mc:
-<<<<<<< HEAD
-        extra_header["OBST_IRF"] = (obs_time.to_value("h"), "h")
-=======
-        extra_header["IRF_OBST"] = (irf_obs_time.to_value("h"), "h")
->>>>>>> 0c568d5c
+        extra_header["IRF_OBST"] = (obs_time.to_value("h"), "h")
 
     irf_hdus = fits.HDUList([fits.PrimaryHDU()])
 
