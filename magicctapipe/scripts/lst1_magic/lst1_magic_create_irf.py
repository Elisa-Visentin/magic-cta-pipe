#!/usr/bin/env python
# coding: utf-8

"""
This script processes MC DL2 events and creates the IRFs. It can create
two different IRF types, "POINT-LIKE" or "FULL-ENCLOSURE". The effective
area and energy dispersion HDUs are created in case of the "POINT_LIKE"
IRFs, and in addition the PSF table and background HDUs in case of the
"FULL-ENCLOSURE" IRFs.

When the input gamma MC is point-like or ring-wobble data, it creates
one FoV offset bin around the true offset, regardless of the settings in
the configuration, and creates only the "POINT-LIKE" IRFs. In case of
diffuse data, it creates FoV offset bins based on the configuration and
creates the "POINT-LIKE" IRFs if the number of FoV offset bins is only
one, or "FULL-ENCLOSURE" for the other cases. It allows us to create the
"POINT-LIKE" IRFs in case we have only diffuse test MCs.

There are four different event types with which the IRFs are created.
The "hardware" type is supposed for the hardware trigger between LST-1
and MAGIC, allowing for the events of all the telescope combinations.
The "software(_only_3tel)" types are supposed for the software
coincidence with LST-mono and MAGIC-stereo observations, allowing for
only the events triggering both M1 and M2. The "software" type allows
for the events of the any two-telescopes combinations except the
MAGIC-stereo combination. The "software_only_3tel" type allows only for
the events of the three telescopes combination. The "magic_only" type
allows only for the events of the MAGIC-stereo combination.

There are two types of gammaness and theta cuts, "global" and "dynamic".
In case of the dynamic cuts, the optimal cut satisfying a given
efficiency will be calculated for every energy bin.

Usage:
$ python lst1_magic_create_irf.py
--input-file-gamma dl2/dl2_gamma_40deg_90deg.h5
(--input-file-proton dl2/dl2_proton_40deg_90deg.h5)
(--input-file-electron dl2/dl2_electron_40deg_90deg.h5)
(--output-dir irf)
(--config-file config.yaml)
"""

import argparse
import logging
import operator
import time
from pathlib import Path
from pprint import pformat

import numpy as np
import yaml
from astropy import units as u
from astropy.io import fits
from astropy.table import QTable, vstack
from magicctapipe.io import create_gh_cuts_hdu, load_mc_dl2_data_file
from pyirf.cuts import calculate_percentile_cut, evaluate_binned_cut
from pyirf.io.gadf import (
    create_aeff2d_hdu,
    create_background_2d_hdu,
    create_energy_dispersion_hdu,
    create_psf_table_hdu,
    create_rad_max_hdu,
)
from pyirf.irf import (
    background_2d,
    effective_area_per_energy,
    effective_area_per_energy_and_fov,
    energy_dispersion,
    psf_table,
)
from pyirf.spectral import (
    IRFDOC_ELECTRON_SPECTRUM,
    IRFDOC_PROTON_SPECTRUM,
    PowerLaw,
    calculate_event_weights,
)

__all__ = ["create_irf"]

logger = logging.getLogger(__name__)
logger.addHandler(logging.StreamHandler())
logger.setLevel(logging.INFO)


def create_irf(
    input_file_gamma, input_file_proton, input_file_electron, output_dir, config
):
    """
    Processes MC DL2 events and creates the IRFs.

    Parameters
    ----------
    input_file_gamma: str
        Path to an input gamma MC DL2 data file
    input_file_proton: str
        Path to an input proton MC DL2 data file
    input_file_electron: str
        Path to an input electron MC DL2 data file
    output_dir: str
        Path to a directory where to save an output IRF file
    config: dict
        Configuration for the LST-1 + MAGIC analysis

    Raises
    ------
    RuntimeError
        If the pointing direction does not match between the input MCs
    ValueError
        If the input type of gammaness or theta cut is not known
    """

    config_irf = config["create_irf"]

    quality_cuts = config_irf["quality_cuts"]
    event_type = config_irf["event_type"]
    weight_type_dl2 = config_irf["weight_type_dl2"]

    logger.info(f"\nQuality cuts: {quality_cuts}")
    logger.info(f"Event type: {event_type}")
    logger.info(f"DL2 weight type: {weight_type_dl2}")

    # Load the input gamma MC DL2 data file
    logger.info(f"\nInput gamma MC DL2 data file: {input_file_gamma}")

    event_table_gamma, pnt_gamma, sim_info_gamma = load_mc_dl2_data_file(
        input_file_gamma, quality_cuts, event_type, weight_type_dl2
    )

    is_diffuse_mc = sim_info_gamma.viewcone.to_value("deg") > 0
    logger.info(f"\nIs diffuse MC: {is_diffuse_mc}")

    if is_diffuse_mc:
        config_fov_bins = config_irf["fov_offset_bins"]

        logger.info("\nFov offset bins (linear scale):")
        logger.info(pformat(config_fov_bins))

        fov_bins_start = u.Quantity(config_fov_bins["start"])
        fov_bins_stop = u.Quantity(config_fov_bins["stop"])

        fov_offset_bins = u.deg * np.linspace(
            start=fov_bins_start.to_value("deg").round(1),
            stop=fov_bins_stop.to_value("deg").round(1),
            num=config_fov_bins["n_edges"],
        )

    else:
        true_fov_offset = event_table_gamma["true_source_fov_offset"].to("deg")
        mean_true_fov_offset = true_fov_offset.mean().round(1)

        fov_offset_bins = mean_true_fov_offset + [-0.1, 0.1] * u.deg

        logger.info(f"\nMean true FoV offset: {mean_true_fov_offset}")
        logger.info(f"--> FoV offset bins: {fov_offset_bins}")

    # Here we decide the IRF type based on the number of FoV offset
    # bins - "POINT-LIKE" in case of 1 bin and "FULL-ENCLOSURE" in the
    # other cases. It allows for creating the "POINT-LIKE" IRFs with
    # diffuse gamma MCs by selecting a given FoV offset region.

    n_fov_offset_bins = len(fov_offset_bins) - 1
    is_point_like = n_fov_offset_bins == 1

    if is_point_like:
        logger.info("\nIRF type: POINT-LIKE")
    else:
        logger.info("\nIRF type: FULL-ENCLOSURE")

    # Check the existence of background MC data
    is_proton_mc = input_file_proton is not None
    is_electron_mc = input_file_electron is not None

    is_bkg_mc = all([is_proton_mc, is_electron_mc])
    logger.info(f"\nIs full background MCs: {is_bkg_mc}")

    if is_point_like and is_bkg_mc:
        logger.warning(
            "\nWARNING: Will skip the creation of a background model, "
            "since it is not needed for the 'POINT-LIKE' IRFs."
        )

    if (not is_point_like) and (not is_bkg_mc):
        logger.warning(
            "\nWARNING: Will skip the creation of a background model, "
            "since both or either of background MCs are missing."
        )

    event_table_bkg = QTable()

    if not is_point_like and is_bkg_mc:

        # Load the input proton MC DL2 data file
        logger.info(f"\nInput proton MC DL2 data file: {input_file_proton}")

        event_table_proton, pnt_proton, sim_info_proton = load_mc_dl2_data_file(
            input_file_proton, quality_cuts, event_type, weight_type_dl2
        )

        if any(pnt_proton != pnt_gamma):
            raise RuntimeError(
                f"Pointing direction of the proton MC {pnt_proton.tolist()} deg "
                f"does not match with that of the gamma MC {pnt_gamma.tolist()} deg."
            )

        # Load the input electron MC DL2 data file
        logger.info(f"\nInput electron MC DL2 data file: {input_file_electron}")

        event_table_electron, pnt_electron, sim_info_electron = load_mc_dl2_data_file(
            input_file_electron, quality_cuts, event_type, weight_type_dl2
        )

        if any(pnt_electron != pnt_gamma):
            raise RuntimeError(
                f"Pointing direction of the electron MC {pnt_electron.tolist()} deg "
                f"does not match with that of the gamma MC {pnt_gamma.tolist()} deg."
            )

        # Calculate event weights
        obs_time = config_irf["obs_time_irf"]
        logger.info(f"\nIRF observation time: {obs_time}")

        obs_time = u.Quantity(obs_time)

        sim_spectrum_proton = PowerLaw.from_simulation(sim_info_proton, obs_time)
        sim_spectrum_electron = PowerLaw.from_simulation(sim_info_electron, obs_time)

        event_table_proton["weight"] = calculate_event_weights(
            true_energy=event_table_proton["true_energy"],
            target_spectrum=IRFDOC_PROTON_SPECTRUM,
            simulated_spectrum=sim_spectrum_proton,
        )

        event_table_electron["weight"] = calculate_event_weights(
            true_energy=event_table_electron["true_energy"],
            target_spectrum=IRFDOC_ELECTRON_SPECTRUM,
            simulated_spectrum=sim_spectrum_electron,
        )

        # Combine the background MCs
        event_table_bkg = vstack([event_table_proton, event_table_electron])

    # Prepare for creating IRFs
    config_eng_bins = config_irf["energy_bins"]
    config_mig_bins = config_irf["migration_bins"]

    logger.info("\nEnergy bins (log space):")
    logger.info(pformat(config_eng_bins))

    eng_bins_start = u.Quantity(config_eng_bins["start"])
    eng_bins_stop = u.Quantity(config_eng_bins["stop"])

    energy_bins = u.TeV * np.geomspace(
        start=eng_bins_start.to_value("TeV").round(3),
        stop=eng_bins_stop.to_value("TeV").round(3),
        num=config_eng_bins["n_edges"],
    )

    logger.info("\nMigration bins (log space):")
    logger.info(pformat(config_mig_bins))

    migration_bins = np.geomspace(
        config_mig_bins["start"], config_mig_bins["stop"], config_mig_bins["n_edges"]
    )

    if not is_point_like:
        config_src_bins = config_irf["source_offset_bins"]

        logger.info("\nSource offset bins (linear space):")
        logger.info(pformat(config_src_bins))

        src_bins_start = u.Quantity(config_src_bins["start"])
        src_bins_stop = u.Quantity(config_src_bins["stop"])

        source_offset_bins = u.deg * np.linspace(
            start=src_bins_start.to_value("deg").round(1),
            stop=src_bins_stop.to_value("deg").round(1),
            num=config_src_bins["n_edges"],
        )

        if is_bkg_mc:
            config_bkg_bins = config_irf["bkg_fov_offset_bins"]

            logger.info("\nBackground FoV offset bins (linear space):")
            logger.info(pformat(config_bkg_bins))

            bkg_bins_start = u.Quantity(config_bkg_bins["start"])
            bkg_bins_stop = u.Quantity(config_bkg_bins["stop"])

            bkg_fov_offset_bins = u.deg * np.linspace(
                start=bkg_bins_start.to_value("deg").round(1),
                stop=bkg_bins_stop.to_value("deg").round(1),
                num=config_bkg_bins["n_edges"],
            )

    extra_header = {
        "TELESCOP": "CTA-N",
        "INSTRUME": "LST-1_MAGIC",
        "FOVALIGN": "RADEC",
        "PNT_ZD": (pnt_gamma[0], "deg"),
        "PNT_AZ": (pnt_gamma[1], "deg"),
        "EVT_TYPE": event_type,
        "DL2_WEIG": weight_type_dl2,
    }

    if quality_cuts is not None:
        extra_header["QUAL_CUT"] = quality_cuts

    if is_bkg_mc:
        extra_header["IRF_OBST"] = (obs_time.to_value("h"), "h")

    irf_hdus = fits.HDUList([fits.PrimaryHDU()])

    # Apply the gammaness cut
    config_gh_cuts = config_irf["gammaness"]
    cut_type_gh = config_gh_cuts.pop("cut_type")

    if cut_type_gh == "global":

        cut_value_gh = config_gh_cuts["global_cut_value"]
        logger.info(f"\nGlobal gammaness cut: {cut_value_gh}")

<<<<<<< HEAD
        extra_header["GH_CUT"] = cut_value_gh
        output_suffix_gh = f"gh_glob{cut_value_gh}"
=======
        output_suffix = f"gh_glob{gh_cut_value}"
        extra_header["GH_CUT"] = gh_cut_value
>>>>>>> b2a9a868

        # Apply the global gammaness cut
        mask_gh = event_table_gamma["gammaness"] > cut_value_gh
        event_table_gamma = event_table_gamma[mask_gh]

        if is_bkg_mc:
            mask_gh = event_table_bkg["gammaness"] > cut_value_gh
            event_table_bkg = event_table_bkg[mask_gh]

    elif cut_type_gh == "dynamic":

        config_gh_cuts.pop("global_cut_value", None)

        logger.info("\nDynamic gammaness cuts:")
        logger.info(pformat(config_gh_cuts))

        gh_efficiency = config_gh_cuts["efficiency"]
        gh_cut_min = config_gh_cuts["min_cut"]
        gh_cut_max = config_gh_cuts["max_cut"]

<<<<<<< HEAD
        output_suffix_gh = f"gh_dyn{gh_efficiency}"
=======
        output_suffix = f"gh_dyn{gh_efficiency}"
>>>>>>> b2a9a868

        extra_header["GH_EFF"] = gh_efficiency
        extra_header["GH_MIN"] = gh_cut_min
        extra_header["GH_MAX"] = gh_cut_max

        # Calculate dynamic gammaness cuts
        gh_percentile = 100 * (1 - gh_efficiency)

        cut_table_gh = calculate_percentile_cut(
            values=event_table_gamma["gammaness"],
            bin_values=event_table_gamma["reco_energy"],
            bins=energy_bins,
            fill_value=gh_cut_min,
            percentile=gh_percentile,
            min_value=gh_cut_min,
            max_value=gh_cut_max,
        )

        logger.info(f"\nGammaness-cut table:\n\n{cut_table_gh}")

        # Apply the dynamic gammaness cuts
        mask_gh = evaluate_binned_cut(
            values=event_table_gamma["gammaness"],
            bin_values=event_table_gamma["reco_energy"],
            cut_table=cut_table_gh,
            op=operator.ge,
        )

        event_table_gamma = event_table_gamma[mask_gh]

        if is_bkg_mc:
            mask_gh = evaluate_binned_cut(
                values=event_table_bkg["gammaness"],
                bin_values=event_table_bkg["reco_energy"],
                cut_table=cut_table_gh,
                op=operator.ge,
            )

            event_table_bkg = event_table_bkg[mask_gh]

        # Add one dimension for the FoV offset bin
        gh_cuts = cut_table_gh["cut"][:, np.newaxis]

        # Create a gammaness-cut HDU
        logger.info("\nCreating a gammaness-cut HDU...")

        hdu_gh_cuts = create_gh_cuts_hdu(
            gh_cuts=gh_cuts,
            reco_energy_bins=energy_bins,
            fov_offset_bins=fov_offset_bins,
            **extra_header,
        )

        irf_hdus.append(hdu_gh_cuts)

    else:
        raise ValueError(f"Unknown gammaness-cut type '{cut_type_gh}'.")

    if is_point_like:

        # Apply the theta cut
        config_theta_cuts = config_irf["theta"]
        cut_type_theta = config_theta_cuts.pop("cut_type")

        if cut_type_theta == "global":

            cut_value_theta = config_theta_cuts["global_cut_value"]
            logger.info(f"\nGlobal theta cut: {cut_value_theta}")

<<<<<<< HEAD
            cut_value_theta = u.Quantity(cut_value_theta).to_value("deg")
=======
            output_suffix += f"_theta_glob{theta_cut_value.to_value(u.deg)}deg"
            extra_header["RAD_MAX"] = (theta_cut_value.to_value(u.deg), "deg")
>>>>>>> b2a9a868

            extra_header["RAD_MAX"] = (cut_value_theta, "deg")
            output_suffix_theta = f"theta_glob{cut_value_theta}deg"

            # Apply the global theta cut
            mask_theta = event_table_gamma["theta"].to_value("deg") < cut_value_theta
            event_table_gamma = event_table_gamma[mask_theta]

        elif cut_type_theta == "dynamic":

            config_theta_cuts.pop("global_cut_value", None)

            logger.info("\nDynamic theta cuts:")
            logger.info(pformat(config_theta_cuts))

            theta_efficiency = config_theta_cuts["efficiency"]
            theta_cut_min = u.Quantity(config_theta_cuts["min_cut"])
            theta_cut_max = u.Quantity(config_theta_cuts["max_cut"])

<<<<<<< HEAD
            output_suffix_theta = f"theta_dyn{theta_efficiency}"
=======
            output_suffix += f"_theta_dyn{theta_efficiency}"
>>>>>>> b2a9a868

            extra_header["TH_EFF"] = theta_efficiency
            extra_header["TH_MIN"] = (theta_cut_min.to_value("deg"), "deg")
            extra_header["TH_MAX"] = (theta_cut_max.to_value("deg"), "deg")

            # Calculate dynamic theta cuts
            theta_percentile = 100 * theta_efficiency

            cut_table_theta = calculate_percentile_cut(
                values=event_table_gamma["theta"],
                bin_values=event_table_gamma["reco_energy"],
                bins=energy_bins,
                fill_value=theta_cut_max,
                percentile=theta_percentile,
                min_value=theta_cut_min,
                max_value=theta_cut_max,
            )

            logger.info(f"\nTheta-cut table:\n\n{cut_table_theta}")

            # Apply the dynamic theta cuts
            mask_theta = evaluate_binned_cut(
                values=event_table_gamma["theta"],
                bin_values=event_table_gamma["reco_energy"],
                cut_table=cut_table_theta,
                op=operator.le,
            )

            event_table_gamma = event_table_gamma[mask_theta]

            # Add one dimension for the FoV offset bin
            theta_cuts = cut_table_theta["cut"][:, np.newaxis]

            # Create a rad-max HDU
            logger.info("Creating a rad-max HDU...")

            hdu_rad_max = create_rad_max_hdu(
                rad_max=theta_cuts,
                reco_energy_bins=energy_bins,
                fov_offset_bins=fov_offset_bins,
                extname="RAD_MAX",
                **extra_header,
            )

            irf_hdus.append(hdu_rad_max)

        else:
            raise ValueError(f"Unknown theta-cut type '{cut_type_theta}'.")

    # Create an effective-area HDU
    logger.info("\nCreating an effective-area HDU...")

    with np.errstate(invalid="ignore", divide="ignore"):

        if is_diffuse_mc:
            aeff = effective_area_per_energy_and_fov(
                selected_events=event_table_gamma,
                simulation_info=sim_info_gamma,
                true_energy_bins=energy_bins,
                fov_offset_bins=fov_offset_bins,
            )

        else:
            aeff = effective_area_per_energy(
                selected_events=event_table_gamma,
                simulation_info=sim_info_gamma,
                true_energy_bins=energy_bins,
            )

            # Add one dimension for the FoV offset bin
            aeff = aeff[:, np.newaxis]

        aeff_hdu = create_aeff2d_hdu(
            effective_area=aeff,
            true_energy_bins=energy_bins,
            fov_offset_bins=fov_offset_bins,
            point_like=is_point_like,
            extname="EFFECTIVE AREA",
            **extra_header,
        )

    irf_hdus.append(aeff_hdu)

    # Create an energy-dispersion HDU
    logger.info("Creating an energy-dispersion HDU...")

    edisp = energy_dispersion(
        selected_events=event_table_gamma,
        true_energy_bins=energy_bins,
        fov_offset_bins=fov_offset_bins,
        migration_bins=migration_bins,
    )

    edisp_hdu = create_energy_dispersion_hdu(
        energy_dispersion=edisp,
        true_energy_bins=energy_bins,
        migration_bins=migration_bins,
        fov_offset_bins=fov_offset_bins,
        point_like=is_point_like,
        extname="ENERGY DISPERSION",
        **extra_header,
    )

    irf_hdus.append(edisp_hdu)

    if not is_point_like:

        # Create a PSF table HDU
        logger.info("Creating a PSF table HDU...")

        psf = psf_table(
            events=event_table_gamma,
            true_energy_bins=energy_bins,
            source_offset_bins=source_offset_bins,
            fov_offset_bins=fov_offset_bins,
        )

        psf_hdu = create_psf_table_hdu(
            psf=psf,
            true_energy_bins=energy_bins,
            source_offset_bins=source_offset_bins,
            fov_offset_bins=fov_offset_bins,
            extname="PSF",
            **extra_header,
        )

        irf_hdus.append(psf_hdu)

        if is_bkg_mc:

            # Create a background HDU
            logger.info("Creating a background HDU...")

            bkg = background_2d(
                events=event_table_bkg,
                reco_energy_bins=energy_bins,
                fov_offset_bins=bkg_fov_offset_bins,
                t_obs=obs_time,
            )

            bkg_hdu = create_background_2d_hdu(
                background_2d=bkg,
                reco_energy_bins=energy_bins,
                fov_offset_bins=bkg_fov_offset_bins,
                extname="BACKGROUND",
                **extra_header,
            )

            irf_hdus.append(bkg_hdu)

    # Save the data in an output file
    Path(output_dir).mkdir(exist_ok=True, parents=True)

    output_file = (
<<<<<<< HEAD
        f"{output_dir}/irf_zd_{pnt_gamma[0]}deg_az_{pnt_gamma[1]}deg_"
        f"{event_type}_{output_suffix_gh}_{output_suffix_theta}.fits.gz"
=======
        f"{output_dir}/irf_zd_{pnt_gamma[0].to_value(u.deg)}deg_"
        f"az_{pnt_gamma[1].to_value(u.deg)}deg_{event_type}_{output_suffix}.fits.gz"
>>>>>>> b2a9a868
    )

    irf_hdus.writeto(output_file, overwrite=True)

    logger.info(f"\nOutput file: {output_file}")


def main():

    start_time = time.time()

    parser = argparse.ArgumentParser()

    parser.add_argument(
        "--input-file-gamma",
        "-g",
        dest="input_file_gamma",
        type=str,
        required=True,
        help="Path to an input gamma MC DL2 data file",
    )

    parser.add_argument(
        "--input-file-proton",
        "-p",
        dest="input_file_proton",
        type=str,
        help="Path to an input proton MC DL2 data file",
    )

    parser.add_argument(
        "--input-file-electron",
        "-e",
        dest="input_file_electron",
        type=str,
        help="Path to an input electron MC DL2 data file",
    )

    parser.add_argument(
        "--output-dir",
        "-o",
        dest="output_dir",
        type=str,
        default="./data",
        help="Path to a directory where to save an output IRF file",
    )

    parser.add_argument(
        "--config-file",
        "-c",
        dest="config_file",
        type=str,
        default="./config.yaml",
        help="Path to a configuration file",
    )

    args = parser.parse_args()

    with open(args.config_file, "rb") as f:
        config = yaml.safe_load(f)

    # Create the IRFs
    create_irf(
        input_file_gamma=args.input_file_gamma,
        input_file_proton=args.input_file_proton,
        input_file_electron=args.input_file_electron,
        output_dir=args.output_dir,
        config=config,
    )

    logger.info("\nDone.")

    process_time = time.time() - start_time
    logger.info(f"\nProcess time: {process_time:.0f} [sec]\n")


if __name__ == "__main__":
    main()<|MERGE_RESOLUTION|>--- conflicted
+++ resolved
@@ -319,13 +319,8 @@
         cut_value_gh = config_gh_cuts["global_cut_value"]
         logger.info(f"\nGlobal gammaness cut: {cut_value_gh}")
 
-<<<<<<< HEAD
         extra_header["GH_CUT"] = cut_value_gh
-        output_suffix_gh = f"gh_glob{cut_value_gh}"
-=======
-        output_suffix = f"gh_glob{gh_cut_value}"
-        extra_header["GH_CUT"] = gh_cut_value
->>>>>>> b2a9a868
+        output_suffix = f"gh_glob{cut_value_gh}"
 
         # Apply the global gammaness cut
         mask_gh = event_table_gamma["gammaness"] > cut_value_gh
@@ -346,15 +341,11 @@
         gh_cut_min = config_gh_cuts["min_cut"]
         gh_cut_max = config_gh_cuts["max_cut"]
 
-<<<<<<< HEAD
-        output_suffix_gh = f"gh_dyn{gh_efficiency}"
-=======
-        output_suffix = f"gh_dyn{gh_efficiency}"
->>>>>>> b2a9a868
-
         extra_header["GH_EFF"] = gh_efficiency
         extra_header["GH_MIN"] = gh_cut_min
         extra_header["GH_MAX"] = gh_cut_max
+
+        output_suffix = f"gh_dyn{gh_efficiency}"
 
         # Calculate dynamic gammaness cuts
         gh_percentile = 100 * (1 - gh_efficiency)
@@ -420,15 +411,10 @@
             cut_value_theta = config_theta_cuts["global_cut_value"]
             logger.info(f"\nGlobal theta cut: {cut_value_theta}")
 
-<<<<<<< HEAD
             cut_value_theta = u.Quantity(cut_value_theta).to_value("deg")
-=======
-            output_suffix += f"_theta_glob{theta_cut_value.to_value(u.deg)}deg"
-            extra_header["RAD_MAX"] = (theta_cut_value.to_value(u.deg), "deg")
->>>>>>> b2a9a868
 
             extra_header["RAD_MAX"] = (cut_value_theta, "deg")
-            output_suffix_theta = f"theta_glob{cut_value_theta}deg"
+            output_suffix += f"_theta_glob{cut_value_theta}deg"
 
             # Apply the global theta cut
             mask_theta = event_table_gamma["theta"].to_value("deg") < cut_value_theta
@@ -445,15 +431,11 @@
             theta_cut_min = u.Quantity(config_theta_cuts["min_cut"])
             theta_cut_max = u.Quantity(config_theta_cuts["max_cut"])
 
-<<<<<<< HEAD
-            output_suffix_theta = f"theta_dyn{theta_efficiency}"
-=======
-            output_suffix += f"_theta_dyn{theta_efficiency}"
->>>>>>> b2a9a868
-
             extra_header["TH_EFF"] = theta_efficiency
             extra_header["TH_MIN"] = (theta_cut_min.to_value("deg"), "deg")
             extra_header["TH_MAX"] = (theta_cut_max.to_value("deg"), "deg")
+
+            output_suffix += f"_theta_dyn{theta_efficiency}"
 
             # Calculate dynamic theta cuts
             theta_percentile = 100 * theta_efficiency
@@ -604,13 +586,8 @@
     Path(output_dir).mkdir(exist_ok=True, parents=True)
 
     output_file = (
-<<<<<<< HEAD
         f"{output_dir}/irf_zd_{pnt_gamma[0]}deg_az_{pnt_gamma[1]}deg_"
-        f"{event_type}_{output_suffix_gh}_{output_suffix_theta}.fits.gz"
-=======
-        f"{output_dir}/irf_zd_{pnt_gamma[0].to_value(u.deg)}deg_"
-        f"az_{pnt_gamma[1].to_value(u.deg)}deg_{event_type}_{output_suffix}.fits.gz"
->>>>>>> b2a9a868
+        f"{event_type}_{output_suffix}.fits.gz"
     )
 
     irf_hdus.writeto(output_file, overwrite=True)
