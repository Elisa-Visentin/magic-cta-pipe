import re
import glob
import numpy as np
from astropy import units as u
from astropy.coordinates import EarthLocation, AltAz, SkyCoord
from astropy.coordinates.builtin_frames import SkyOffsetFrame
from gammapy.stats import WStatCountsStatistic


__all__ = [
    'crab_magic',
    'get_obs_ids_from_name',
    'calc_impact',
    'calc_nsim',
    'transform_telcoords_cog',
    'transform_to_radec',
    'calc_offset_rotation',
    'calc_angular_separation',
]


<<<<<<< HEAD
def calc_impact(core_x, core_y, az, alt, tel_pos_x, tel_pos_y, tel_pos_z):
=======
def crab_magic(E):

    f0 = 3.23e-11 / u.TeV / u.cm ** 2 / u.s
    alpha = -2.47
    beta = -0.24
    e0 = 1. * u.TeV

    dFdE = f0 * np.power(E / e0, alpha + beta * np.log10(E / e0)) 

    return dFdE.to(1 / u.cm ** 2 / u.s / u.TeV)


def get_obs_ids_from_name(input_data_mask):

    paths_list = glob.glob(input_data_mask)
    paths_list.sort()

    obs_ids_list = []

    for path in paths_list:

        obs_id = re.findall('.*Run(\d+)\.(\d+)\.h5', path)[0][0]
        obs_ids_list.append(obs_id)

    obs_ids_list = np.unique(obs_ids_list)

    return obs_ids_list


def calc_impact(core_x, core_y, az, alt, tel_pos_x, tel_pos_y, tel_pos_z): 
>>>>>>> 2fd9ef04

    t = (tel_pos_x - core_x) * np.cos(alt) * np.cos(az) - \
        (tel_pos_y - core_y) * np.cos(alt) * np.sin(az) + \
        tel_pos_z * np.sin(alt)

    impact = np.sqrt((core_x - tel_pos_x + t * np.cos(alt) * np.cos(az))**2 + \
                     (core_y - tel_pos_y - t * np.cos(alt) * np.sin(az))**2 + \
                     (t * np.sin(alt) - tel_pos_z)**2)

    return impact


def calc_nsim(
        n_events_sim, eslope_sim, emin_sim, emax_sim, cscat_sim, viewcone_sim,
        emin=None, emax=None, distmin=None, distmax=None, angmin=None, angmax=None
    ):

    if (emin != None) & (emax != None):
        norm_eng = (emax**(eslope_sim+1) - emin**(eslope_sim+1))/(emax_sim**(eslope_sim+1) - emin_sim**(eslope_sim+1))
    else:
        norm_eng = 1

    if (distmin != None) & (distmax != None):
        norm_dist = (distmax**2 - distmin**2)/cscat_sim**2
    else:
        norm_dist = 1

    if (angmin != None) & (angmax != None):
        norm_ang = (np.cos(angmin) - np.cos(angmax))/(1 - np.cos(viewcone_sim))
    else:
        norm_ang = 1

    nsim = n_events_sim * norm_eng * norm_dist * norm_ang

    return nsim.value


def transform_telcoords_cog(tel_positions, allowed_tels):

    tel_pos_x = [tel_positions[tel_id][0].value for tel_id in allowed_tels]
    tel_pos_y = [tel_positions[tel_id][1].value for tel_id in allowed_tels]
    tel_pos_z = [tel_positions[tel_id][2].value for tel_id in allowed_tels]

    tel_positions_cog = {}

    for i_tel, tel_id in enumerate(allowed_tels):

        tel_pos_x_cog = tel_pos_x[i_tel] - np.mean(tel_pos_x)
        tel_pos_y_cog = tel_pos_y[i_tel] - np.mean(tel_pos_y)
        tel_pos_z_cog = tel_pos_z[i_tel] - np.mean(tel_pos_z)

        tel_positions_cog[tel_id] = [tel_pos_x_cog, tel_pos_y_cog, tel_pos_z_cog]*u.m

    return tel_positions_cog


def transform_to_radec(alt, az, timestamp):

    lat_orm = u.Quantity(28.76177, u.deg)
    lon_orm = u.Quantity(-17.89064, u.deg)
    height_orm = u.Quantity(2199.835, u.m)

    location = EarthLocation.from_geodetic(lat=lat_orm, lon=lon_orm, height=height_orm)

    horizon_frames = AltAz(location=location, obstime=timestamp)

    event_coords = SkyCoord(alt=alt, az=az, frame=horizon_frames)
    event_coords = event_coords.transform_to('icrs')

    return event_coords.ra, event_coords.dec


<<<<<<< HEAD
def calc_offset_rotation(ra1, dec1, ra2, dec2):

    diff_ra = ra2 - ra1
    diff_dec = dec2 - dec1

    offset = np.arccos(np.cos(dec1)*np.cos(dec2)*np.cos(diff_ra) + np.sin(dec1)*np.sin(dec2))

    rotation = np.arctan((np.sin(dec2)*np.cos(dec1) - np.sin(dec1)*np.cos(dec2)*np.cos(diff_ra)) /
                         (np.cos(dec2)*np.sin(diff_ra)))
=======
def calc_offset_rotation(ra_on, dec_on, ra_tel, dec_tel):
    
    diff_ra = ra_tel - ra_on
    diff_dec = dec_tel - dec_on
    
    offset = np.arccos(np.cos(dec_on)*np.cos(dec_tel)*np.cos(diff_ra) + np.sin(dec_on)*np.sin(dec_tel))

    rotation = np.arctan((np.sin(dec_tel)*np.cos(dec_on) - np.sin(dec_on)*np.cos(dec_tel)*np.cos(diff_ra)) / 
                         (np.cos(dec_tel)*np.sin(diff_ra)))
>>>>>>> 2fd9ef04

    offset = offset.to(u.deg)
    rotation = rotation.to(u.deg)

    rotation[(diff_ra < 0) & (diff_dec > 0)] += 180*u.deg
    rotation[(diff_ra < 0) & (diff_dec < 0)] += 180*u.deg
    rotation[(diff_ra > 0) & (diff_dec < 0)] += 360*u.deg

    return offset, rotation


def calc_angular_separation(on_coord, event_coords, tel_coords, n_off_region):

    theta_on = on_coord.separation(event_coords)

    offset, rotation = calc_offset_rotation(
        ra_on=on_coord.ra, dec_on=on_coord.dec, ra_tel=tel_coords.ra, dec_tel=tel_coords.dec
    )

    mean_offset = np.mean(offset).to(u.deg).value
    mean_rot = np.mean(rotation).to(u.deg).value

    print(f'mean_offset = {mean_offset:.3f} [deg], mean_rot = {mean_rot:.1f} [deg]')

    skyoffset_frame = SkyOffsetFrame(origin=on_coord, rotation=-mean_rot*u.deg)

    wobble_coord = SkyCoord(mean_offset*u.deg, 0*u.deg, frame=skyoffset_frame)
    wobble_coord = wobble_coord.transform_to('icrs')

    rots_list = np.arange(mean_rot, mean_rot+359, int(360/(n_off_region+1)))
    rots_list[rots_list > 360] -= 360
    
    diff = np.round(np.abs(rots_list - mean_rot), 0)
    rots_list = rots_list[diff != 180]

    theta_off = {}
    off_coords = {}

    for i_off, rot in enumerate(rots_list):
        
        skyoffset_frame = SkyOffsetFrame(origin=wobble_coord, rotation=-rot*u.deg)
        
        off_coords[i_off+1] = SkyCoord(mean_offset*u.deg, 0*u.deg, frame=skyoffset_frame)
        off_coords[i_off+1] = off_coords[i_off+1].transform_to('icrs')

        theta_off[i_off+1] = off_coords[i_off+1].separation(event_coords)

    return theta_on, theta_off, off_coords

<|MERGE_RESOLUTION|>--- conflicted
+++ resolved
@@ -19,9 +19,6 @@
 ]
 
 
-<<<<<<< HEAD
-def calc_impact(core_x, core_y, az, alt, tel_pos_x, tel_pos_y, tel_pos_z):
-=======
 def crab_magic(E):
 
     f0 = 3.23e-11 / u.TeV / u.cm ** 2 / u.s
@@ -29,7 +26,7 @@
     beta = -0.24
     e0 = 1. * u.TeV
 
-    dFdE = f0 * np.power(E / e0, alpha + beta * np.log10(E / e0)) 
+    dFdE = f0 * np.power(E / e0, alpha + beta * np.log10(E / e0))
 
     return dFdE.to(1 / u.cm ** 2 / u.s / u.TeV)
 
@@ -51,8 +48,7 @@
     return obs_ids_list
 
 
-def calc_impact(core_x, core_y, az, alt, tel_pos_x, tel_pos_y, tel_pos_z): 
->>>>>>> 2fd9ef04
+def calc_impact(core_x, core_y, az, alt, tel_pos_x, tel_pos_y, tel_pos_z):
 
     t = (tel_pos_x - core_x) * np.cos(alt) * np.cos(az) - \
         (tel_pos_y - core_y) * np.cos(alt) * np.sin(az) + \
@@ -125,17 +121,6 @@
     return event_coords.ra, event_coords.dec
 
 
-<<<<<<< HEAD
-def calc_offset_rotation(ra1, dec1, ra2, dec2):
-
-    diff_ra = ra2 - ra1
-    diff_dec = dec2 - dec1
-
-    offset = np.arccos(np.cos(dec1)*np.cos(dec2)*np.cos(diff_ra) + np.sin(dec1)*np.sin(dec2))
-
-    rotation = np.arctan((np.sin(dec2)*np.cos(dec1) - np.sin(dec1)*np.cos(dec2)*np.cos(diff_ra)) /
-                         (np.cos(dec2)*np.sin(diff_ra)))
-=======
 def calc_offset_rotation(ra_on, dec_on, ra_tel, dec_tel):
     
     diff_ra = ra_tel - ra_on
@@ -143,9 +128,8 @@
     
     offset = np.arccos(np.cos(dec_on)*np.cos(dec_tel)*np.cos(diff_ra) + np.sin(dec_on)*np.sin(dec_tel))
 
-    rotation = np.arctan((np.sin(dec_tel)*np.cos(dec_on) - np.sin(dec_on)*np.cos(dec_tel)*np.cos(diff_ra)) / 
+    rotation = np.arctan((np.sin(dec_tel)*np.cos(dec_on) - np.sin(dec_on)*np.cos(dec_tel)*np.cos(diff_ra)) /
                          (np.cos(dec_tel)*np.sin(diff_ra)))
->>>>>>> 2fd9ef04
 
     offset = offset.to(u.deg)
     rotation = rotation.to(u.deg)
@@ -177,7 +161,7 @@
 
     rots_list = np.arange(mean_rot, mean_rot+359, int(360/(n_off_region+1)))
     rots_list[rots_list > 360] -= 360
-    
+
     diff = np.round(np.abs(rots_list - mean_rot), 0)
     rots_list = rots_list[diff != 180]
 
@@ -185,13 +169,12 @@
     off_coords = {}
 
     for i_off, rot in enumerate(rots_list):
-        
+
         skyoffset_frame = SkyOffsetFrame(origin=wobble_coord, rotation=-rot*u.deg)
-        
+
         off_coords[i_off+1] = SkyCoord(mean_offset*u.deg, 0*u.deg, frame=skyoffset_frame)
         off_coords[i_off+1] = off_coords[i_off+1].transform_to('icrs')
 
         theta_off[i_off+1] = off_coords[i_off+1].separation(event_coords)
 
-    return theta_on, theta_off, off_coords
-
+    return theta_on, theta_off, off_coords