#!/usr/bin/env python
# coding: utf-8

import datetime
import argparse
import glob
import re
import yaml

import pandas as pd

import numpy as np
import scipy
from scipy.sparse.csgraph import connected_components

import traitlets

import ctapipe

from ctapipe_io_magic import MAGICEventSource

from ctapipe.io import HDF5TableWriter
from ctapipe.core.container import Container, Field
from ctapipe.calib import CameraCalibrator
from ctapipe.reco import HillasReconstructor
from ctapipe.image import hillas_parameters, leakage
from ctapipe.image.timing import timing_parameters
from ctapipe.image.cleaning import tailcuts_clean     # apply_time_delta_cleaning

from astropy import units as u


def info_message(text, prefix='info'):
    """
    This function prints the specified text with the prefix of the current date

    Parameters
    ----------
    text: str

    Returns
    -------
    None

    """

    date_str = datetime.datetime.now().strftime("%Y-%m-%dT%H:%M:%S")
    print(f"({prefix:s}) {date_str:s}: {text:s}")

# Added on 06/07/2019
def magic_clean_step1(geom, charge_map, core_thresh):
    mask = charge_map <= core_thresh
    return ~mask

# Added on 06/07/2019
def magic_clean_step2(geom, mask, charge_map, arrival_times,
                      max_time_off, core_thresh,
                      usetime=True):

    pixels_to_remove = []

    neighbors = geom.neighbor_matrix_sparse
    clean_neighbors = neighbors[mask][:, mask]
    num_islands, labels = connected_components(clean_neighbors, directed=False)

    island_ids = np.zeros(geom.n_pixels)
    island_ids[mask] = labels + 1

    # Finding the islands "sizes" (total charges)
    island_sizes = np.zeros(num_islands)
    for i in range(num_islands):
        island_sizes[i] = charge_map[mask][labels == i].sum()

    # Disabling pixels for all islands save the brightest one
    brightest_id = island_sizes.argmax() + 1

    if usetime:
        brightest_pixel_times = arrival_times[mask & (island_ids == brightest_id)]
        brightest_pixel_charges = charge_map[mask & (island_ids == brightest_id)]

        brightest_time = np.sum(brightest_pixel_times * brightest_pixel_charges**2) / np.sum(brightest_pixel_charges**2)

        time_diff = np.abs(arrival_times - brightest_time)

        mask[(charge_map > 2*core_thresh) & (time_diff > 2*max_time_off)] = False
        mask[(charge_map < 2*core_thresh) & (time_diff > max_time_off)] = False

    mask = single_island(geom,mask,charge_map)

    return mask

# Added on 06/07/2019
def magic_clean_step3(geom, mask, event_image, arrival_times,
                      max_time_diff, boundary_thresh,
                      usetime=True):

    thing = []
    core_mask = mask.copy()

    pixels_with_picture_neighbors_matrix = geom.neighbor_matrix_sparse

    for pixel in np.where(event_image)[0]:

        if pixel in np.where(core_mask)[0]:
            continue

        if event_image[pixel] <= boundary_thresh:
            continue

        hasNeighbor = False
        if usetime:

            neighbors = geom.neighbor_matrix_sparse[pixel].indices

            for neighbor in neighbors:
                if neighbor not in np.where(core_mask)[0]:
                    continue
                time_diff = np.abs(arrival_times[neighbor] - arrival_times[pixel])
                if time_diff < max_time_diff:
                    hasNeighbor = True
                    break
            if not hasNeighbor:
                continue

        if not pixels_with_picture_neighbors_matrix.dot(core_mask)[pixel]:
            continue

        thing.append(pixel)

    mask[thing] = True

    return mask

# Added on 02/07/2019
def apply_time_delta_cleaning(geom, mask, core_mask, arrival_times,
                              min_number_neighbors, time_limit):
    """ Remove all pixels from selection that have less than N
    neighbors that arrived within a given timeframe.
    Parameters
    ----------
    geom: `ctapipe.instrument.CameraGeometry`
        Camera geometry information
    mask: array, boolean
        boolean mask of *clean* pixels before time_delta_cleaning
    arrival_times: array
        pixel timing information
    min_number_neighbors: int
        Threshold to determine if a pixel survives cleaning steps.
        These steps include checks of neighbor arrival time and value
    time_limit: int or float
        arrival time limit for neighboring pixels
    Returns
    -------
    A boolean mask of *clean* pixels.  To get a zero-suppressed image and pixel
    list, use `image[mask], geom.pix_id[mask]`, or to keep the same
    image size and just set unclean pixels to 0 or similar, use
    `image[~mask] = 0`
    """
    pixels_to_remove = []
    for pixel in np.where(mask)[0]:
        if pixel in np.where(core_mask)[0]:
            continue
        neighbors = geom.neighbor_matrix_sparse[pixel].indices
        time_diff = np.abs(arrival_times[neighbors] - arrival_times[pixel])
        if sum(time_diff < time_limit) < min_number_neighbors:
            pixels_to_remove.append(pixel)
    mask[pixels_to_remove] = False
    return mask

# Added on 02/07/2019
def single_island(camera, mask, image):
    pixels_to_remove = []
    neighbors = camera.neighbor_matrix
    for pix_id in np.where(mask)[0]:
        if len(set(np.where(neighbors[pix_id] & mask)[0])) == 0:
            pixels_to_remove.append(pix_id)
    mask[pixels_to_remove] = False
    return mask


def apply_magic_time_off_cleaning(camera, clean_mask, charge_map, arrival_times, max_time_off, picture_thresh):
    # Identifying connected islands
    neighbors = camera.neighbor_matrix_sparse
    clean_neighbors = neighbors[clean_mask][:, clean_mask]
    num_islands, labels = connected_components(clean_neighbors, directed=False)

    # Marking pixels according to their islands
    island_ids = np.zeros(camera.n_pixels)
    island_ids[clean_mask] = labels + 1

    # Finding the islands "sizes" (total charges)
    island_sizes = np.zeros(num_islands)
    for i in range(num_islands):
        island_sizes[i] = charge_map[clean_mask][labels == i].sum()

    # Disabling pixels for all islands save the brightest one
    brightest_id = island_sizes.argmax() + 1

    core_pixel_times = arrival_times[clean_mask & (island_ids == brightest_id)]
    core_pixel_charges = charge_map[clean_mask & (island_ids == brightest_id)]

    core_pixel_times = core_pixel_times[core_pixel_charges > 6]
    core_pixel_charges = core_pixel_charges[core_pixel_charges > 6]

    core_time = np.sum(core_pixel_times * core_pixel_charges**2) / np.sum(core_pixel_charges**2)
    #core_time = core_pixel_times[core_pixel_charges.argmax()]

    time_diff = np.abs(arrival_times - core_time)

    clean_mask[(charge_map >= 2*picture_thresh) & (time_diff > 2*max_time_off)] = False
    clean_mask[(charge_map < 2*picture_thresh) & (time_diff > max_time_off)] = False

    return clean_mask


def filter_brightest_island(camera, clean_mask, event_image):
    # Identifying connected islands
    neighbors = camera.neighbor_matrix_sparse
    clean_neighbors = neighbors[clean_mask][:, clean_mask]
    num_islands, labels = connected_components(clean_neighbors, directed=False)

    # Marking pixels according to their islands
    island_ids = np.zeros(camera.n_pixels)
    island_ids[clean_mask] = labels + 1

    # Finding the islands "sizes" (total charges)
    island_sizes = np.zeros(num_islands)
    for i in range(num_islands):
        island_sizes[i] = event_image[clean_mask][labels == i].sum()

    # Disabling pixels for all islands save the brightest one
    brightest_id = island_sizes.argmax() + 1
    clean_mask[island_ids != brightest_id] = False

    return clean_mask


def get_num_islands(camera, clean_mask, event_image):
    # Identifying connected islands
    neighbors = camera.neighbor_matrix_sparse
    clean_neighbors = neighbors[clean_mask][:, clean_mask]
    num_islands, labels = connected_components(clean_neighbors, directed=False)

    return num_islands


def process_dataset_mc(input_mask, tel_id, output_name, image_cleaning_settings):
    # Create event metadata container to hold event / observation / telescope IDs 
    # and MC true values for the event energy and direction. We will need it to add 
    # this information to the event Hillas parameters when dumping the results to disk.

    class InfoContainer(Container):
        obs_id = Field(-1, "Observation ID")
        event_id = Field(-1, "Event ID")
        tel_id = Field(-1, "Telescope ID")
        true_energy = Field(-1, "MC event energy", unit=u.TeV)
        true_alt = Field(-1, "MC event altitude", unit=u.rad)
        true_az = Field(-1, "MC event azimuth", unit=u.rad)
        tel_alt = Field(-1, "MC telescope altitude", unit=u.rad)
        tel_az = Field(-1, "MC telescope azimuth", unit=u.rad)
        n_islands = Field(-1, "Number of image islands")

    # Finding available MC files
    input_files = glob.glob(input_mask)
    input_files.sort()

    # Now let's loop over the events and perform:
    #  - image cleaning;
    #  - hillas parameter calculation;
    #  - time gradient calculation.
    #  
    # We'll write the result to the HDF5 file that can be used for further processing.

    hillas_reconstructor = HillasReconstructor()

    charge_thresholds = image_cleaning_settings['charge_thresholds']
    time_thresholds = image_cleaning_settings['time_thresholds']

    # Opening the output file
    with HDF5TableWriter(filename=output_name, group_name='dl1', overwrite=True) as writer:
        # Creating an input source

        for input_file in input_files:
            file_name = input_file.split('/')[-1]
            print("")
            print(f"-- Working on {file_name:s} --")
            print("")
            # Event source
            source = MAGICEventSource(input_url=input_file)

            # Looping over the events
            for event in source._mono_event_generator(telescope=f'M{tel_id}'):
                tels_with_data = event.r1.tels_with_data

                computed_hillas_params = dict()
                pointing_alt = dict()
                pointing_az = dict()

                # Looping over the triggered telescopes
                for tel_id in tels_with_data:
                    # Obtained image
                    event_image = event.dl1.tel[tel_id].image
                    # Pixel arrival time map
                    event_pulse_time = event.dl1.tel[tel_id].peak_time
                    # Camera geometry
                    camera = source.subarray.tel[tel_id].camera

                    # Added on 06/07/2019
                    clean_mask = magic_clean_step1(camera,event_image,core_thresh=charge_thresholds['picture_thresh'])

                    if event_image[clean_mask].sum() == 0:
                        # Event did not survive image cleaining
                        print(f"Event ID {event.index.event_id} (obs ID: {event.index.obs_id}; "
                            f"telescope ID: {tel_id}) did not pass cleaning.")
                        continue

                    clean_mask = magic_clean_step2(camera, clean_mask, event_image, event_pulse_time,
                               max_time_off=time_thresholds['max_time_off'],
                               core_thresh=charge_thresholds['picture_thresh'])
                               #usetime=usetime)

                    if event_image[clean_mask].sum() == 0:
                        # Event did not survive image cleaining
                        print(f"Event ID {event.index.event_id} (obs ID: {event.index.obs_id}; "
                            f"telescope ID: {tel_id}) did not pass cleaning.")
                        continue

                    clean_mask = magic_clean_step3(camera, clean_mask, event_image, event_pulse_time,
                               max_time_diff=time_thresholds['max_time_diff'],
                               boundary_thresh=charge_thresholds['boundary_thresh'])
                               #usetime=usetime)

                    if event_image[clean_mask].sum() == 0:
                        # Event did not survive image cleaining
                        print(f"Event ID {event.index.event_id} (obs ID: {event.index.obs_id}; "
                            f"telescope ID: {tel_id}) did not pass cleaning.")
                        continue

                    num_islands = get_num_islands(camera, clean_mask, event_image)

                    event_image_cleaned = event_image.copy()
                    event_image_cleaned[~clean_mask] = 0

                    event_pulse_time_cleaned = event_pulse_time.copy()
                    event_pulse_time_cleaned[~clean_mask] = 0

                    # if event_image_cleaned.sum() > 0:
                    if len(event_image[clean_mask]) > 3:
                        # If event has survived the cleaning, computing the Hillas parameters
                        hillas_params = hillas_parameters(camera, event_image_cleaned)
<<<<<<< HEAD
                        image_mask = event_image_cleaned > 0
                        timing_params = timing_parameters(camera,
                                                          event_image_cleaned,
                                                          event_pulse_time_cleaned,
                                                          hillas_params,
                                                          image_mask)
=======
                        timing_params = timing_parameters(
                            camera,
                            event_image_cleaned,
                            event_pulse_time_cleaned,
                            hillas_params
                        )
>>>>>>> a9e8bc19
                        leakage_params = leakage(camera, event_image, clean_mask)

                        # Preparing metadata
                        event_info = InfoContainer(
                            obs_id=event.index.obs_id,
                            event_id=scipy.int32(event.index.event_id),
                            tel_id=tel_id,
                            true_energy=event.mc.energy,
                            true_alt=event.mc.alt.to(u.rad),
                            true_az=event.mc.az.to(u.rad),
                            tel_alt=event.pointing.tel[tel_id].altitude.to(u.rad),
                            tel_az=event.pointing.tel[tel_id].azimuth.to(u.rad),
                            n_islands=num_islands
                        )

                        # Storing the result
                        writer.write("hillas_params", (event_info, hillas_params, leakage_params, timing_params))
                    else:
                        print(f"Event ID {event.index.event_id} (obs ID: {event.index.obs_id}; "
                            f"telescope ID: {tel_id}) did not pass cleaning.")

def process_dataset_data(input_mask, tel_id, output_name, image_cleaning_settings):
    # Create event metadata container to hold event / observation / telescope IDs
    # and MC true values for the event energy and direction. We will need it to add
    # this information to the event Hillas parameters when dumping the results to disk.

    class InfoContainer(Container):
        obs_id = Field(-1, "Observation ID")
        event_id = Field(-1, "Event ID")
        tel_id = Field(-1, "Telescope ID")
        mjd = Field(-1, "Event MJD")
        tel_alt = Field(-1, "MC telescope altitude", unit=u.rad)
        tel_az = Field(-1, "MC telescope azimuth", unit=u.rad)
        n_islands = Field(-1, "Number of image islands")

    # Now let's loop over the events and perform:
    #  - image cleaning;
    #  - hillas parameter calculation;
    #  - time gradient calculation.
    #  
    # We'll write the result to the HDF5 file that can be used for further processing.

    hillas_reconstructor = HillasReconstructor()

    charge_thresholds = image_cleaning_settings['charge_thresholds']
    time_thresholds = image_cleaning_settings['time_thresholds']

    # Opening the output file
    with HDF5TableWriter(filename=output_name, group_name='dl1', overwrite=True) as writer:
        # Creating an input source
        source = MAGICEventSource(input_url=input_mask)

        # Looping over the events
        for event in source._mono_event_generator(telescope=f'M{tel_id}'):
            tels_with_data = event.r1.tels_with_data

            computed_hillas_params = dict()
            pointing_alt = dict()
            pointing_az = dict()

            # Looping over the triggered telescopes
            for tel_id in tels_with_data:
                # Obtained image
                event_image = event.dl1.tel[tel_id].image
                # Pixel arrival time map
                event_pulse_time = event.dl1.tel[tel_id].peak_time
                # Camera geometry
                camera = source.subarray.tel[tel_id].camera

                clean_mask = magic_clean_step1(camera,event_image,core_thresh=charge_thresholds['picture_thresh'])

                if event_image[clean_mask].sum() == 0:
                    # Event did not survive image cleaining
                    print(f"Event ID {event.index.event_id} (obs ID: {event.index.obs_id}; "
                        f"telescope ID: {tel_id}) did not pass cleaning.")
                    continue

                clean_mask = magic_clean_step2(camera, clean_mask, event_image, event_pulse_time,
                               max_time_off=time_thresholds['max_time_off'],
                               core_thresh=charge_thresholds['picture_thresh'])

                if event_image[clean_mask].sum() == 0:
                    # Event did not survive image cleaining
                    print(f"Event ID {event.index.event_id} (obs ID: {event.index.obs_id}; "
                        f"telescope ID: {tel_id}) did not pass cleaning.")
                    continue

                clean_mask = magic_clean_step3(camera, clean_mask, event_image, event_pulse_time,
                               max_time_diff=time_thresholds['max_time_diff'],
                               boundary_thresh=charge_thresholds['boundary_thresh'])

                if event_image[clean_mask].sum() == 0:
                    # Event did not survive image cleaining
                    print(f"Event ID {event.index.event_id} (obs ID: {event.index.obs_id}; "
                        f"telescope ID: {tel_id}) did not pass cleaning.")
                    continue

                num_islands = get_num_islands(camera, clean_mask, event_image)

                event_image_cleaned = event_image.copy()
                event_image_cleaned[~clean_mask] = 0

                event_pulse_time_cleaned = event_pulse_time.copy()
                event_pulse_time_cleaned[~clean_mask] = 0

                # if event_image_cleaned.sum() > 0:
                if len(event_image[clean_mask]) > 3:
                    # If event has survived the cleaning, computing the Hillas parameters
                    hillas_params = hillas_parameters(camera, event_image_cleaned)
<<<<<<< HEAD
                    image_mask = event_image_cleaned > 0
                    timing_params = timing_parameters(camera,
                                                      event_image_cleaned,
                                                      event_pulse_time_cleaned,
                                                      hillas_params,
                                                      image_mask)
=======
                    timing_params = timing_parameters(
                        camera,
                        event_image_cleaned,
                        event_pulse_time_cleaned,
                        hillas_params
                    )
>>>>>>> a9e8bc19
                    leakage_params = leakage(camera, event_image, clean_mask)

                    # Preparing metadata
                    event_info = InfoContainer(
                        obs_id=event.index.obs_id,
                        event_id=scipy.int32(event.index.event_id),
                        tel_id=tel_id,
                        mjd=event.trigger.time.mjd,
                        tel_alt=event.pointing.tel[tel_id].altitude.to(u.rad),
                        tel_az=event.pointing.tel[tel_id].azimuth.to(u.rad),
                        n_islands=num_islands
                    )

                    # Storing the result
                    writer.write("hillas_params", (event_info, hillas_params, leakage_params, timing_params))
                else:
                    print(f"Event ID {event.index.event_id} (obs ID: {event.index.obs_id}; "
                        f"telescope ID: {tel_id}) did not pass cleaning.")


# =================
# === Main code ===
# =================

# --------------------------
# Adding the argument parser
arg_parser = argparse.ArgumentParser(description="""
This tools computes the Hillas parameters for the specified data sets.
""")

arg_parser.add_argument("--config", default="config.yaml",
                        help='Configuration file to steer the code execution.')
arg_parser.add_argument("--usereal",
                        help='Process only real data files.',
                        action='store_true')
arg_parser.add_argument("--usemc",
                        help='Process only simulated data files.',
                        action='store_true')
arg_parser.add_argument("--usetest",
                        help='Process only test files.',
                        action='store_true')
arg_parser.add_argument("--usetrain",
                        help='Process only train files.',
                        action='store_true')
arg_parser.add_argument("--usem1",
                        help='Process only M1 files.',
                        action='store_true')
arg_parser.add_argument("--usem2",
                        help='Process only M2 files.',
                        action='store_true')

parsed_args = arg_parser.parse_args()
# --------------------------

# ------------------------------
# Reading the configuration file

file_not_found_message = """
Error: can not load the configuration file {:s}.
Please check that the file exists and is of YAML or JSON format.
Exiting.
"""

try:
    config = yaml.safe_load(open(parsed_args.config, "r"))
except IOError:
    print(file_not_found_message.format(parsed_args.config))
    exit()

if 'data_files' not in config:
    print('Error: the configuration file is missing the "data_files" section. Exiting.')
    exit()
    
if 'image_cleaning' not in config:
    print('Error: the configuration file is missing the "image_cleaning" section. Exiting.')
    exit()
# ------------------------------

if parsed_args.usereal and parsed_args.usemc:
    data_type_to_process = config['data_files']
elif parsed_args.usereal:
    data_type_to_process = ['data']
elif parsed_args.usemc:
    data_type_to_process = ['mc']
else:
    data_type_to_process = config['data_files']

if parsed_args.usetrain and parsed_args.usetest:
    data_sample_to_process = ['train_sample', 'test_sample']
elif parsed_args.usetrain:
    data_sample_to_process = ['train_sample']
elif parsed_args.usetest:
    data_sample_to_process = ['test_sample']
else:
    data_sample_to_process = ['train_sample', 'test_sample']

if parsed_args.usem1 and parsed_args.usem2:
    telescope_to_process = ['magic1', 'magic2']
elif parsed_args.usem1:
    telescope_to_process = ['magic1']
elif parsed_args.usem2:
    telescope_to_process = ['magic2']
else:
    telescope_to_process = ['magic1', 'magic2']

for data_type in data_type_to_process:
    for sample in data_sample_to_process:
        for telescope in telescope_to_process:
            
            info_message(f'Data "{data_type}", sample "{sample}", telescope "{telescope}"',
                         prefix='Hillas')
            
            try:
                telescope_type = re.findall('(.*)[_\d]+', telescope)[0]
            except:
                ValueError(f'Can not recognize the telescope type from name "{telescope}"')
                
            if telescope_type not in config['image_cleaning']:
                raise ValueError(f'Guessed telescope type "{telescope_type}" does not have image cleaning settings')

            is_mc = data_type.lower() == "mc"

            tel_id = re.findall('.*([_\d]+)', telescope)[0]
            tel_id = int(tel_id)

            if is_mc:
                process_dataset_mc(input_mask=config['data_files'][data_type][sample][telescope]['input_mask'],
                                   tel_id=tel_id,
                                   output_name=config['data_files'][data_type][sample][telescope]['hillas_output'],
                                   image_cleaning_settings=config['image_cleaning'][telescope_type])
            else:
                process_dataset_data(input_mask=config['data_files'][data_type][sample][telescope]['input_mask'],
                                     tel_id=tel_id,
                                     output_name=config['data_files'][data_type][sample][telescope]['hillas_output'],
                                     image_cleaning_settings=config['image_cleaning'][telescope_type])<|MERGE_RESOLUTION|>--- conflicted
+++ resolved
@@ -348,21 +348,12 @@
                     if len(event_image[clean_mask]) > 3:
                         # If event has survived the cleaning, computing the Hillas parameters
                         hillas_params = hillas_parameters(camera, event_image_cleaned)
-<<<<<<< HEAD
                         image_mask = event_image_cleaned > 0
                         timing_params = timing_parameters(camera,
                                                           event_image_cleaned,
                                                           event_pulse_time_cleaned,
                                                           hillas_params,
                                                           image_mask)
-=======
-                        timing_params = timing_parameters(
-                            camera,
-                            event_image_cleaned,
-                            event_pulse_time_cleaned,
-                            hillas_params
-                        )
->>>>>>> a9e8bc19
                         leakage_params = leakage(camera, event_image, clean_mask)
 
                         # Preparing metadata
@@ -472,21 +463,12 @@
                 if len(event_image[clean_mask]) > 3:
                     # If event has survived the cleaning, computing the Hillas parameters
                     hillas_params = hillas_parameters(camera, event_image_cleaned)
-<<<<<<< HEAD
                     image_mask = event_image_cleaned > 0
                     timing_params = timing_parameters(camera,
                                                       event_image_cleaned,
                                                       event_pulse_time_cleaned,
                                                       hillas_params,
                                                       image_mask)
-=======
-                    timing_params = timing_parameters(
-                        camera,
-                        event_image_cleaned,
-                        event_pulse_time_cleaned,
-                        hillas_params
-                    )
->>>>>>> a9e8bc19
                     leakage_params = leakage(camera, event_image, clean_mask)
 
                     # Preparing metadata
